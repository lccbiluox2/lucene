/*
 * Licensed to the Apache Software Foundation (ASF) under one or more
 * contributor license agreements.  See the NOTICE file distributed with
 * this work for additional information regarding copyright ownership.
 * The ASF licenses this file to You under the Apache License, Version 2.0
 * (the "License"); you may not use this file except in compliance with
 * the License.  You may obtain a copy of the License at
 *
 *     http://www.apache.org/licenses/LICENSE-2.0
 *
 * Unless required by applicable law or agreed to in writing, software
 * distributed under the License is distributed on an "AS IS" BASIS,
 * WITHOUT WARRANTIES OR CONDITIONS OF ANY KIND, either express or implied.
 * See the License for the specific language governing permissions and
 * limitations under the License.
 */
package org.apache.solr.core;

import java.io.Closeable;
import java.io.File;
import java.io.FileNotFoundException;
import java.io.IOException;
import java.io.InputStream;
import java.io.InputStreamReader;
import java.io.OutputStream;
import java.io.OutputStreamWriter;
import java.io.Writer;
import java.lang.invoke.MethodHandles;
import java.lang.reflect.Constructor;
import java.nio.charset.StandardCharsets;
import java.nio.file.NoSuchFileException;
import java.nio.file.Path;
import java.nio.file.Paths;
import java.util.ArrayList;
import java.util.Arrays;
import java.util.Collection;
import java.util.Collections;
import java.util.Date;
import java.util.HashMap;
import java.util.HashSet;
import java.util.Iterator;
import java.util.LinkedHashMap;
import java.util.LinkedList;
import java.util.List;
import java.util.Map;
import java.util.Objects;
import java.util.Optional;
import java.util.Properties;
import java.util.Set;
import java.util.UUID;
import java.util.concurrent.Callable;
import java.util.concurrent.ConcurrentHashMap;
import java.util.concurrent.CopyOnWriteArrayList;
import java.util.concurrent.CountDownLatch;
import java.util.concurrent.ExecutorService;
import java.util.concurrent.Future;
import java.util.concurrent.TimeUnit;
import java.util.concurrent.atomic.AtomicInteger;
import java.util.concurrent.locks.ReentrantLock;

import com.codahale.metrics.Counter;
import com.codahale.metrics.Timer;
import com.google.common.collect.Iterators;
import com.google.common.collect.MapMaker;
import org.apache.commons.io.FileUtils;
import org.apache.lucene.analysis.util.ResourceLoader;
import org.apache.lucene.codecs.Codec;
import org.apache.lucene.index.DirectoryReader;
import org.apache.lucene.index.IndexDeletionPolicy;
import org.apache.lucene.index.IndexReader;
import org.apache.lucene.index.IndexWriter;
import org.apache.lucene.index.LeafReaderContext;
import org.apache.lucene.store.Directory;
import org.apache.lucene.store.IOContext;
import org.apache.lucene.store.IndexInput;
import org.apache.lucene.store.IndexOutput;
import org.apache.lucene.store.LockObtainFailedException;
import org.apache.solr.client.solrj.impl.BinaryResponseParser;
import org.apache.solr.cloud.CloudDescriptor;
import org.apache.solr.cloud.RecoveryStrategy;
import org.apache.solr.cloud.ZkSolrResourceLoader;
import org.apache.solr.common.SolrException;
import org.apache.solr.common.SolrException.ErrorCode;
import org.apache.solr.common.cloud.ClusterState;
import org.apache.solr.common.cloud.DocCollection;
import org.apache.solr.common.cloud.Slice;
import org.apache.solr.common.cloud.SolrZkClient;
import org.apache.solr.common.params.CollectionAdminParams;
import org.apache.solr.common.params.CommonParams;
import org.apache.solr.common.params.CommonParams.EchoParamStyle;
import org.apache.solr.common.params.SolrParams;
import org.apache.solr.common.params.UpdateParams;
import org.apache.solr.common.util.ExecutorUtil;
import org.apache.solr.common.util.IOUtils;
import org.apache.solr.common.util.NamedList;
import org.apache.solr.common.util.ObjectReleaseTracker;
import org.apache.solr.common.util.SimpleOrderedMap;
import org.apache.solr.common.util.SolrNamedThreadFactory;
import org.apache.solr.common.util.Utils;
import org.apache.solr.core.DirectoryFactory.DirContext;
import org.apache.solr.core.PluginBag.PluginHolder;
import org.apache.solr.core.snapshots.SolrSnapshotManager;
import org.apache.solr.core.snapshots.SolrSnapshotMetaDataManager;
import org.apache.solr.core.snapshots.SolrSnapshotMetaDataManager.SnapshotMetaData;
import org.apache.solr.handler.IndexFetcher;
import org.apache.solr.handler.ReplicationHandler;
import org.apache.solr.handler.RequestHandlerBase;
import org.apache.solr.handler.SolrConfigHandler;
import org.apache.solr.handler.component.HighlightComponent;
import org.apache.solr.handler.component.SearchComponent;
import org.apache.solr.logging.MDCLoggingContext;
import org.apache.solr.metrics.SolrCoreMetricManager;
import org.apache.solr.metrics.SolrMetricProducer;
import org.apache.solr.metrics.SolrMetricsContext;
import org.apache.solr.pkg.*;
import org.apache.solr.request.SolrQueryRequest;
import org.apache.solr.request.SolrRequestHandler;
import org.apache.solr.response.BinaryResponseWriter;
import org.apache.solr.response.CSVResponseWriter;
import org.apache.solr.response.GeoJSONResponseWriter;
import org.apache.solr.response.GraphMLResponseWriter;
import org.apache.solr.response.JSONResponseWriter;
import org.apache.solr.response.PHPResponseWriter;
import org.apache.solr.response.PHPSerializedResponseWriter;
import org.apache.solr.response.PythonResponseWriter;
import org.apache.solr.response.QueryResponseWriter;
import org.apache.solr.response.RawResponseWriter;
import org.apache.solr.response.RubyResponseWriter;
import org.apache.solr.response.SchemaXmlResponseWriter;
import org.apache.solr.response.SmileResponseWriter;
import org.apache.solr.response.SolrQueryResponse;
import org.apache.solr.response.XMLResponseWriter;
import org.apache.solr.response.transform.TransformerFactory;
import org.apache.solr.rest.ManagedResourceStorage;
import org.apache.solr.rest.ManagedResourceStorage.StorageIO;
import org.apache.solr.rest.RestManager;
import org.apache.solr.schema.FieldType;
import org.apache.solr.schema.IndexSchema;
import org.apache.solr.schema.ManagedIndexSchema;
import org.apache.solr.schema.SimilarityFactory;
import org.apache.solr.search.QParserPlugin;
import org.apache.solr.search.SolrFieldCacheBean;
import org.apache.solr.search.SolrIndexSearcher;
import org.apache.solr.search.ValueSourceParser;
import org.apache.solr.search.stats.LocalStatsCache;
import org.apache.solr.search.stats.StatsCache;
import org.apache.solr.update.DefaultSolrCoreState;
import org.apache.solr.update.DirectUpdateHandler2;
import org.apache.solr.update.IndexFingerprint;
import org.apache.solr.update.SolrCoreState;
import org.apache.solr.update.SolrCoreState.IndexWriterCloser;
import org.apache.solr.update.SolrIndexWriter;
import org.apache.solr.update.UpdateHandler;
import org.apache.solr.update.VersionInfo;
import org.apache.solr.update.processor.DistributedUpdateProcessorFactory;
import org.apache.solr.update.processor.LogUpdateProcessorFactory;
import org.apache.solr.update.processor.NestedUpdateProcessorFactory;
import org.apache.solr.update.processor.RunUpdateProcessorFactory;
import org.apache.solr.update.processor.UpdateRequestProcessorChain;
import org.apache.solr.update.processor.UpdateRequestProcessorChain.ProcessorInfo;
import org.apache.solr.update.processor.UpdateRequestProcessorFactory;
import org.apache.solr.util.IOFunction;
import org.apache.solr.util.NumberUtils;
import org.apache.solr.util.PropertiesInputStream;
import org.apache.solr.util.PropertiesOutputStream;
import org.apache.solr.util.RefCounted;
import org.apache.solr.util.TestInjection;
import org.apache.solr.util.circuitbreaker.CircuitBreakerManager;
import org.apache.solr.util.plugin.NamedListInitializedPlugin;
import org.apache.solr.util.plugin.PluginInfoInitialized;
import org.apache.solr.util.plugin.SolrCoreAware;
import org.apache.zookeeper.KeeperException;
import org.apache.zookeeper.data.Stat;
import org.slf4j.Logger;
import org.slf4j.LoggerFactory;

import static org.apache.solr.common.params.CommonParams.NAME;
import static org.apache.solr.common.params.CommonParams.PATH;

/**
 * SolrCore got its name because it represents the "core" of Solr -- one index and everything needed to make it work.
 * When multi-core support was added to Solr way back in version 1.3, this class was required so that the core
 * functionality could be re-used multiple times.
 */
public final class SolrCore implements SolrInfoBean, Closeable {

  public static final String version = "1.0";

  private static final Logger log = LoggerFactory.getLogger(MethodHandles.lookup().lookupClass());
  private static final Logger requestLog = LoggerFactory.getLogger(MethodHandles.lookup().lookupClass().getName() + ".Request");
  private static final Logger slowLog = LoggerFactory.getLogger(MethodHandles.lookup().lookupClass().getName() + ".SlowRequest");

  private String name;
  private String logid; // used to show what name is set
  /**
   * A unique id to differentiate multiple instances of the same core
   * If we reload a core, the name remains same , but the id will be new
   */
  public final UUID uniqueId = UUID.randomUUID();

  private boolean isReloaded = false;

  private final SolrConfig solrConfig;
  private final SolrResourceLoader resourceLoader;
  private volatile IndexSchema schema;
  @SuppressWarnings({"rawtypes"})
  private final NamedList configSetProperties;
  private final String dataDir;
  private final String ulogDir;
  private final UpdateHandler updateHandler;
  private final SolrCoreState solrCoreState;

  private final Date startTime = new Date();
  private final long startNanoTime = System.nanoTime();
  private final RequestHandlers reqHandlers;
  private final PluginBag<SearchComponent> searchComponents = new PluginBag<>(SearchComponent.class, this);
  private final PluginBag<UpdateRequestProcessorFactory> updateProcessors = new PluginBag<>(UpdateRequestProcessorFactory.class, this, true);
  private final Map<String, UpdateRequestProcessorChain> updateProcessorChains;
  private final SolrCoreMetricManager coreMetricManager;
  private final Map<String, SolrInfoBean> infoRegistry = new ConcurrentHashMap<>();
  private final IndexDeletionPolicyWrapper solrDelPolicy;
  private final SolrSnapshotMetaDataManager snapshotMgr;
  private final DirectoryFactory directoryFactory;
  private final RecoveryStrategy.Builder recoveryStrategyBuilder;
  private IndexReaderFactory indexReaderFactory;
  private final Codec codec;
  private final MemClassLoader memClassLoader;
  //singleton listener for all packages used in schema
  private final PackageListeningClassLoader schemaPluginsLoader;

  //a single package listener for all cores that require core reloading
  private final PackageListeningClassLoader coreReloadingClassLoader;
  //singleton listener for all packages used in schema
  private final PackageListeningClassLoader schemaPluginsLoader;
  private final CircuitBreakerManager circuitBreakerManager;
  private final List<Runnable> confListeners = new CopyOnWriteArrayList<>();

  private final ReentrantLock ruleExpiryLock;
  private final ReentrantLock snapshotDelLock; // A lock instance to guard against concurrent deletions.

  private Timer newSearcherTimer;
  private Timer newSearcherWarmupTimer;
  private Counter newSearcherCounter;
  private Counter newSearcherMaxReachedCounter;
  private Counter newSearcherOtherErrorsCounter;
  private final CoreContainer coreContainer;

  private Set<String> metricNames = ConcurrentHashMap.newKeySet();
  private final String metricTag = SolrMetricProducer.getUniqueMetricTag(this, null);
  private final SolrMetricsContext solrMetricsContext;

  public volatile boolean searchEnabled = true;
  public volatile boolean indexEnabled = true;
  public volatile boolean readOnly = false;

  private PackageListeners packageListeners = new PackageListeners(this);

  public Set<String> getMetricNames() {
    return metricNames;
  }

  public Date getStartTimeStamp() {
    return startTime;
  }

  private final Map<IndexReader.CacheKey, IndexFingerprint> perSegmentFingerprintCache = new MapMaker().weakKeys().makeMap();

  public long getStartNanoTime() {
    return startNanoTime;
  }

  public long getUptimeMs() {
    return TimeUnit.MILLISECONDS.convert(System.nanoTime() - startNanoTime, TimeUnit.NANOSECONDS);
  }

  private final RestManager restManager;

  public RestManager getRestManager() {
    return restManager;
  }

  public PackageListeners getPackageListeners() {
    return packageListeners;
  }
  public PackageListeningClassLoader getSchemaPluginsLoader() {
    return schemaPluginsLoader;
  }

  static int boolean_query_max_clause_count = Integer.MIN_VALUE;

  private ExecutorService coreAsyncTaskExecutor = ExecutorUtil.newMDCAwareCachedThreadPool("Core Async Task");

  /**
   * The SolrResourceLoader used to load all resources for this core.
   *
   * @since solr 1.3
   */
  public SolrResourceLoader getResourceLoader() {
    return resourceLoader;
  }

  /** Gets the SolrResourceLoader for a given package
   * @param pkg The package name
   */
  public SolrResourceLoader getResourceLoader(String pkg) {
    if (pkg == null) {
      return resourceLoader;
    }
    PackageLoader.Package aPackage = coreContainer.getPackageLoader().getPackage(pkg);
    PackageLoader.Package.Version latest = aPackage.getLatest();
    return latest.getLoader();
  }

  /**
   * Gets the configuration resource name used by this core instance.
   *
   * @since solr 1.3
   */
  public String getConfigResource() {
    return solrConfig.getResourceName();
  }

  /**
   * Gets the configuration object used by this core instance.
   */
  public SolrConfig getSolrConfig() {
    return solrConfig;
  }

  /**
   * Gets the schema resource name used by this core instance.
   *
   * @since solr 1.3
   */
  public String getSchemaResource() {
    return getLatestSchema().getResourceName();
  }

  /**
   * @return the latest snapshot of the schema used by this core instance.
   * @see #setLatestSchema
   */
  public IndexSchema getLatestSchema() {
    return schema;
  }

  /** The core's instance directory (absolute). */
  public Path getInstancePath() {
    return getCoreDescriptor().getInstanceDir();
  }

  /**
   * Sets the latest schema snapshot to be used by this core instance.
   * If the specified <code>replacementSchema</code> uses a {@link SimilarityFactory} which is
   * {@link SolrCoreAware} then this method will {@link SolrCoreAware#inform} that factory about
   * this SolrCore prior to using the <code>replacementSchema</code>
   *
   * @see #getLatestSchema
   */
  public void setLatestSchema(IndexSchema replacementSchema) {
    // 1) For a newly instantiated core, the Similarity needs SolrCore before inform() is called on
    // any registered SolrCoreAware listeners (which will likeley need to use the SolrIndexSearcher.
    //
    // 2) If a new IndexSchema is assigned to an existing live SolrCore (ie: managed schema
    // replacement via SolrCloud) then we need to explicitly inform() the similarity because
    // we can't rely on the normal SolrResourceLoader lifecycle because the sim was instantiated
    // after the SolrCore was already live (see: SOLR-8311 + SOLR-8280)
    final SimilarityFactory similarityFactory = replacementSchema.getSimilarityFactory();
    if (similarityFactory instanceof SolrCoreAware) {
      ((SolrCoreAware) similarityFactory).inform(this);
    }
    this.schema = replacementSchema;
  }

  @SuppressWarnings({"rawtypes"})
  public NamedList getConfigSetProperties() {
    return configSetProperties;
  }

  public String getDataDir() {
    return dataDir;
  }

  public String getUlogDir() {
    return ulogDir;
  }

  public String getIndexDir() {
    synchronized (searcherLock) {
      if (_searcher == null) return getNewIndexDir();
      SolrIndexSearcher searcher = _searcher.get();
      return searcher.getPath() == null ? dataDir + "index/" : searcher
          .getPath();
    }
  }


  /**
   * Returns the indexdir as given in index.properties. If index.properties exists in dataDir and
   * there is a property <i>index</i> available and it points to a valid directory
   * in dataDir that is returned. Else dataDir/index is returned. Only called for creating new indexSearchers
   * and indexwriters. Use the getIndexDir() method to know the active index directory
   *
   * @return the indexdir as given in index.properties
   * @throws SolrException if for any reason the a reasonable index directory cannot be determined.
   */
  public String getNewIndexDir() {
    Directory dir = null;
    try {
      dir = getDirectoryFactory().get(getDataDir(), DirContext.META_DATA, getSolrConfig().indexConfig.lockType);
      String result = getIndexPropertyFromPropFile(dir);
      if (!result.equals(lastNewIndexDir)) {
        log.debug("New index directory detected: old={} new={}", lastNewIndexDir, result);
      }
      lastNewIndexDir = result;
      return result;
    } catch (IOException e) {
      SolrException.log(log, "", e);
      // See SOLR-11687. It is inadvisable to assume we can do the right thing for any but a small
      // number of exceptions that ware caught and swallowed in getIndexProperty.
      throw new SolrException(ErrorCode.SERVER_ERROR, "Error in getNewIndexDir, exception: ", e);
    } finally {
      if (dir != null) {
        try {
          getDirectoryFactory().release(dir);
        } catch (IOException e) {
          SolrException.log(log, "", e);
        }
      }
    }
  }

  // This is guaranteed to return a string or throw an exception.
  //
  // NOTE: Not finding the index.properties file is normal.
  //
  // We return dataDir/index if there is an index.properties file with no value for "index"
  // See SOLR-11687
  //

  private String getIndexPropertyFromPropFile(Directory dir) throws IOException {
    IndexInput input;
    try {
      input = dir.openInput(IndexFetcher.INDEX_PROPERTIES, IOContext.DEFAULT);
    } catch (FileNotFoundException | NoSuchFileException e) {
      // Swallow this error, dataDir/index is the right thing to return
      // if there is no index.properties file
      // All other exceptions are will propagate to caller.
      return dataDir + "index/";
    }
    final InputStream is = new PropertiesInputStream(input); // c'tor just assigns a variable here, no exception thrown.
    try {
      Properties p = new Properties();
      p.load(new InputStreamReader(is, StandardCharsets.UTF_8));

      String s = p.getProperty("index");
      if (s != null && s.trim().length() > 0) {
        return dataDir + s.trim();
      }

      // We'll return dataDir/index/ if the properties file has an "index" property with
      // no associated value or does not have an index property at all.
      return dataDir + "index/";
    } finally {
      IOUtils.closeQuietly(is);
    }
  }

  private String lastNewIndexDir; // for debugging purposes only... access not synchronized, but that's ok


  public DirectoryFactory getDirectoryFactory() {
    return directoryFactory;
  }

  public IndexReaderFactory getIndexReaderFactory() {
    return indexReaderFactory;
  }

  public long getIndexSize() {
    Directory dir;
    long size = 0;
    try {
      if (directoryFactory.exists(getIndexDir())) {
        dir = directoryFactory.get(getIndexDir(), DirContext.DEFAULT, solrConfig.indexConfig.lockType);
        try {
          size = DirectoryFactory.sizeOfDirectory(dir);
        } finally {
          directoryFactory.release(dir);
        }
      }
    } catch (IOException e) {
      SolrException.log(log, "IO error while trying to get the size of the Directory", e);
    }
    return size;
  }

  @Override
  public String getName() {
    return name;
  }

  public void setName(String v) {
    this.name = v;
    this.logid = (v == null) ? "" : ("[" + v + "] ");
    if (coreMetricManager != null) {
      coreMetricManager.afterCoreSetName();
    }
  }

  public String getLogId() {
    return this.logid;
  }

  /**
   * Returns the {@link SolrCoreMetricManager} for this core.
   *
   * @return the {@link SolrCoreMetricManager} for this core
   */
  public SolrCoreMetricManager getCoreMetricManager() {
    return coreMetricManager;
  }

  /**
   * Returns a Map of name vs SolrInfoBean objects. The returned map is an instance of
   * a ConcurrentHashMap and therefore no synchronization is needed for putting, removing
   * or iterating over it.
   *
   * @return the Info Registry map which contains SolrInfoBean objects keyed by name
   * @since solr 1.3
   */
  public Map<String, SolrInfoBean> getInfoRegistry() {
    return infoRegistry;
  }

  private IndexDeletionPolicyWrapper initDeletionPolicy(IndexDeletionPolicyWrapper delPolicyWrapper) {
    if (delPolicyWrapper != null) {
      return delPolicyWrapper;
    }

    final PluginInfo info = solrConfig.getPluginInfo(IndexDeletionPolicy.class.getName());
    final IndexDeletionPolicy delPolicy;
    if (info != null) {
      delPolicy = createInstance(info.className, IndexDeletionPolicy.class, "Deletion Policy for SOLR", this, getResourceLoader());
      if (delPolicy instanceof NamedListInitializedPlugin) {
        ((NamedListInitializedPlugin) delPolicy).init(info.initArgs);
      }
    } else {
      delPolicy = new SolrDeletionPolicy();
    }

    return new IndexDeletionPolicyWrapper(delPolicy, snapshotMgr);
  }

  private SolrSnapshotMetaDataManager initSnapshotMetaDataManager() {
    try {
      String dirName = getDataDir() + SolrSnapshotMetaDataManager.SNAPSHOT_METADATA_DIR + "/";
      Directory snapshotDir = directoryFactory.get(dirName, DirContext.DEFAULT,
          getSolrConfig().indexConfig.lockType);
      return new SolrSnapshotMetaDataManager(this, snapshotDir);
    } catch (IOException e) {
      throw new IllegalStateException(e);
    }
  }

  /**
   * This method deletes the snapshot with the specified name. If the directory
   * storing the snapshot is not the same as the *current* core index directory,
   * then delete the files corresponding to this snapshot. Otherwise we leave the
   * index files related to snapshot as is (assuming the underlying Solr IndexDeletionPolicy
   * will clean them up appropriately).
   *
   * @param commitName The name of the snapshot to be deleted.
   * @throws IOException in case of I/O error.
   */
  public void deleteNamedSnapshot(String commitName) throws IOException {
    // Note this lock is required to prevent multiple snapshot deletions from
    // opening multiple IndexWriter instances simultaneously.
    this.snapshotDelLock.lock();
    try {
      Optional<SnapshotMetaData> metadata = snapshotMgr.release(commitName);
      if (metadata.isPresent()) {
        long gen = metadata.get().getGenerationNumber();
        String indexDirPath = metadata.get().getIndexDirPath();

        if (!indexDirPath.equals(getIndexDir())) {
          Directory d = getDirectoryFactory().get(indexDirPath, DirContext.DEFAULT, "none");
          try {
            Collection<SnapshotMetaData> snapshots = snapshotMgr.listSnapshotsInIndexDir(indexDirPath);
            log.info("Following snapshots exist in the index directory {} : {}", indexDirPath, snapshots);
            if (snapshots.isEmpty()) {// No snapshots remain in this directory. Can be cleaned up!
              log.info("Removing index directory {} since all named snapshots are deleted.", indexDirPath);
              getDirectoryFactory().remove(d);
            } else {
              SolrSnapshotManager.deleteSnapshotIndexFiles(this, d, gen);
            }
          } finally {
            getDirectoryFactory().release(d);
          }
        }
      }
    } finally {
      snapshotDelLock.unlock();
    }
  }

  /**
   * This method deletes the index files not associated with any named snapshot only
   * if the specified indexDirPath is not the *current* index directory.
   *
   * @param indexDirPath The path of the directory
   * @throws IOException In case of I/O error.
   */
  public void deleteNonSnapshotIndexFiles(String indexDirPath) throws IOException {
    // Skip if the specified indexDirPath is the *current* index directory.
    if (getIndexDir().equals(indexDirPath)) {
      return;
    }

    // Note this lock is required to prevent multiple snapshot deletions from
    // opening multiple IndexWriter instances simultaneously.
    this.snapshotDelLock.lock();
    Directory dir = getDirectoryFactory().get(indexDirPath, DirContext.DEFAULT, "none");
    try {
      Collection<SnapshotMetaData> snapshots = snapshotMgr.listSnapshotsInIndexDir(indexDirPath);
      log.info("Following snapshots exist in the index directory {} : {}", indexDirPath, snapshots);
      // Delete the old index directory only if no snapshot exists in that directory.
      if (snapshots.isEmpty()) {
        log.info("Removing index directory {} since all named snapshots are deleted.", indexDirPath);
        getDirectoryFactory().remove(dir);
      } else {
        SolrSnapshotManager.deleteNonSnapshotIndexFiles(this, dir, snapshots);
      }
    } finally {
      snapshotDelLock.unlock();
      if (dir != null) {
        getDirectoryFactory().release(dir);
      }
    }
  }


  @SuppressWarnings("unchecked")
  private void initListeners() {
    final String label = "Event Listener";
    for (PluginInfo info : solrConfig.getPluginInfos(SolrEventListener.class.getName())) {
      final String event = info.attributes.get("event");
      if ("firstSearcher".equals(event)) {
        PluginHolder<SolrEventListener> obj = PackagePluginHolder.createHolder(info, this, SolrEventListener.class, label);
        firstSearcherListeners.add(obj);
        log.debug("[{}] Added SolrEventListener for firstSearcher: [{}]", logid, obj);
      } else if ("newSearcher".equals(event)) {
        PluginHolder<SolrEventListener> obj = PackagePluginHolder.createHolder(info, this, SolrEventListener.class, label);
        newSearcherListeners.add(obj);
        log.debug("[{}] Added SolrEventListener for newSearcher: [{}]", logid, obj);
      }
    }
  }

  final List<PluginHolder<SolrEventListener>> firstSearcherListeners = new ArrayList<>();
  final List<PluginHolder<SolrEventListener>> newSearcherListeners = new ArrayList<>();

  /**
   * NOTE: this function is not thread safe.  However, it is safe to call within the
   * <code>inform( SolrCore core )</code> function for <code>SolrCoreAware</code> classes.
   * Outside <code>inform</code>, this could potentially throw a ConcurrentModificationException
   *
   * @see SolrCoreAware
   */
  public void registerFirstSearcherListener(SolrEventListener listener) {
    firstSearcherListeners.add(new PluginHolder<>(listener,
            SolrConfig.classVsSolrPluginInfo.get(SolrEventListener.class.getName())));
  }

  /**
   * NOTE: this function is not thread safe.  However, it is safe to call within the
   * <code>inform( SolrCore core )</code> function for <code>SolrCoreAware</code> classes.
   * Outside <code>inform</code>, this could potentially throw a ConcurrentModificationException
   *
   * @see SolrCoreAware
   */
  public void registerNewSearcherListener(SolrEventListener listener) {
    newSearcherListeners.add(
            new PluginHolder<>(listener, SolrConfig.classVsSolrPluginInfo.get(SolrEventListener.class.getName())));
  }

  /**
   * NOTE: this function is not thread safe.  However, it is safe to call within the
   * <code>inform( SolrCore core )</code> function for <code>SolrCoreAware</code> classes.
   * Outside <code>inform</code>, this could potentially throw a ConcurrentModificationException
   *
   * @see SolrCoreAware
   */
  public QueryResponseWriter registerResponseWriter(String name, QueryResponseWriter responseWriter) {
    return responseWriters.put(name, responseWriter);
  }

  public SolrCore reload(ConfigSet coreConfig) throws IOException {
    // only one reload at a time
    synchronized (getUpdateHandler().getSolrCoreState().getReloadLock()) {
      solrCoreState.increfSolrCoreState();
      final SolrCore currentCore;
      if (!getNewIndexDir().equals(getIndexDir())) {
        // the directory is changing, don't pass on state
        currentCore = null;
      } else {
        currentCore = this;
      }

      boolean success = false;
      SolrCore core = null;
      try {
        CoreDescriptor cd = new CoreDescriptor(name, getCoreDescriptor());
        cd.loadExtraProperties(); //Reload the extra properties
        core = new SolrCore(coreContainer, getName(), coreConfig, cd, getDataDir(),
            updateHandler, solrDelPolicy, currentCore, true);

        // we open a new IndexWriter to pick up the latest config
        core.getUpdateHandler().getSolrCoreState().newIndexWriter(core, false);

        core.getSearcher(true, false, null, true);
        success = true;
        return core;
      } finally {
        // close the new core on any errors that have occurred.
        if (!success && core != null && core.getOpenCount() > 0) {
          IOUtils.closeQuietly(core);
        }
      }
    }
  }

  private DirectoryFactory initDirectoryFactory() {
    return DirectoryFactory.loadDirectoryFactory(solrConfig, coreContainer, coreMetricManager.getRegistryName());
  }

  private RecoveryStrategy.Builder initRecoveryStrategyBuilder() {
    final PluginInfo info = solrConfig.getPluginInfo(RecoveryStrategy.Builder.class.getName());
    final RecoveryStrategy.Builder rsBuilder;
    if (info != null && info.className != null) {
      log.info(info.className);
      rsBuilder = getResourceLoader().newInstance(info, RecoveryStrategy.Builder.class, true);
    } else {
      log.debug("solr.RecoveryStrategy.Builder");
      rsBuilder = new RecoveryStrategy.Builder();
    }
    if (info != null) {
      rsBuilder.init(info.initArgs);
    }
    return rsBuilder;
  }

  private void initIndexReaderFactory() {
    IndexReaderFactory indexReaderFactory;
    PluginInfo info = solrConfig.getPluginInfo(IndexReaderFactory.class.getName());
    if (info != null) {
      indexReaderFactory = resourceLoader.newInstance(info, IndexReaderFactory.class, true);
      indexReaderFactory.init(info.initArgs);
    } else {
      indexReaderFactory = new StandardIndexReaderFactory();
    }
    this.indexReaderFactory = indexReaderFactory;
  }

  // protect via synchronized(SolrCore.class)
  private static Set<String> dirs = new HashSet<>();

  /**
   * Returns <code>true</code> iff the index in the named directory is
   * currently locked.
   *
   * @param directory the directory to check for a lock
   * @throws IOException if there is a low-level IO error
   * @deprecated Use of this method can only lead to race conditions. Try
   * to actually obtain a lock instead.
   */
  @Deprecated
  private static boolean isWriterLocked(Directory directory) throws IOException {
    try {
      directory.obtainLock(IndexWriter.WRITE_LOCK_NAME).close();
      return false;
    } catch (LockObtainFailedException failed) {
      return true;
    }
  }

  void initIndex(boolean passOnPreviousState, boolean reload) throws IOException {
    String indexDir = getNewIndexDir();
    boolean indexExists = getDirectoryFactory().exists(indexDir);
    boolean firstTime;
    synchronized (SolrCore.class) {
      firstTime = dirs.add(getDirectoryFactory().normalize(indexDir));
    }

    initIndexReaderFactory();

    if (indexExists && firstTime && !passOnPreviousState) {
      final String lockType = getSolrConfig().indexConfig.lockType;
      Directory dir = directoryFactory.get(indexDir, DirContext.DEFAULT, lockType);
      try {
        if (isWriterLocked(dir)) {
          log.error("{}Solr index directory '{}' is locked (lockType={}).  Throwing exception.", logid,
              indexDir, lockType);
          throw new LockObtainFailedException(
              "Index dir '" + indexDir + "' of core '" + name + "' is already locked. " +
                  "The most likely cause is another Solr server (or another solr core in this server) " +
                  "also configured to use this directory; other possible causes may be specific to lockType: " +
                  lockType);
        }
      } finally {
        directoryFactory.release(dir);
      }
    }

    // Create the index if it doesn't exist.
    if (!indexExists) {
      log.debug("{}Solr index directory '{}' doesn't exist. Creating new index...", logid, indexDir);
      SolrIndexWriter writer = null;
      try {
        writer = SolrIndexWriter.create(this, "SolrCore.initIndex", indexDir, getDirectoryFactory(), true,
            getLatestSchema(), solrConfig.indexConfig, solrDelPolicy, codec);
      } finally {
        IOUtils.closeQuietly(writer);
      }

    }

    cleanupOldIndexDirectories(reload);
  }


  /**
   * Creates an instance by trying a constructor that accepts a SolrCore before
   * trying the default (no arg) constructor.
   *
   * @param className the instance class to create
   * @param cast      the class or interface that the instance should extend or implement
   * @param msg       a message helping compose the exception error if any occurs.
   * @param core      The SolrCore instance for which this object needs to be loaded
   * @return the desired instance
   * @throws SolrException if the object could not be instantiated
   */
  public static <T> T createInstance(String className, Class<T> cast, String msg, SolrCore core, ResourceLoader resourceLoader) {
    Class<? extends T> clazz = null;
    if (msg == null) msg = "SolrCore Object";
    try {
      clazz = resourceLoader.findClass(className, cast);
      //most of the classes do not have constructors which takes SolrCore argument. It is recommended to obtain SolrCore by implementing SolrCoreAware.
      // So invariably always it will cause a  NoSuchMethodException. So iterate though the list of available constructors
      Constructor<?>[] cons = clazz.getConstructors();
      for (Constructor<?> con : cons) {
        Class<?>[] types = con.getParameterTypes();
        if (types.length == 1 && types[0] == SolrCore.class) {
          return cast.cast(con.newInstance(core));
        }
      }
      return resourceLoader.newInstance(className, cast);//use the empty constructor
    } catch (SolrException e) {
      throw e;
    } catch (Exception e) {
      // The JVM likes to wrap our helpful SolrExceptions in things like
      // "InvocationTargetException" that have no useful getMessage
      if (null != e.getCause() && e.getCause() instanceof SolrException) {
        SolrException inner = (SolrException) e.getCause();
        throw inner;
      }

      throw new SolrException(ErrorCode.SERVER_ERROR, "Error Instantiating " + msg + ", " + className + " failed to instantiate " + cast.getName(), e);
    }
  }

  private UpdateHandler createReloadedUpdateHandler(String className, String msg, UpdateHandler updateHandler) {
    Class<? extends UpdateHandler> clazz = null;
    if (msg == null) msg = "SolrCore Object";
    try {
      clazz = getResourceLoader().findClass(className, UpdateHandler.class);
      //most of the classes do not have constructors which takes SolrCore argument. It is recommended to obtain SolrCore by implementing SolrCoreAware.
      // So invariably always it will cause a  NoSuchMethodException. So iterate though the list of available constructors
      Constructor<?>[] cons = clazz.getConstructors();
      for (Constructor<?> con : cons) {
        Class<?>[] types = con.getParameterTypes();
        if (types.length == 2 && types[0] == SolrCore.class && types[1] == UpdateHandler.class) {
          return UpdateHandler.class.cast(con.newInstance(this, updateHandler));
        }
      }
      throw new SolrException(ErrorCode.SERVER_ERROR, "Error Instantiating " + msg + ", " + className + " could not find proper constructor for " + UpdateHandler.class.getName());
    } catch (SolrException e) {
      throw e;
    } catch (Exception e) {
      // The JVM likes to wrap our helpful SolrExceptions in things like
      // "InvocationTargetException" that have no useful getMessage
      if (null != e.getCause() && e.getCause() instanceof SolrException) {
        SolrException inner = (SolrException) e.getCause();
        throw inner;
      }

      throw new SolrException(ErrorCode.SERVER_ERROR, "Error Instantiating " + msg + ", " + className + " failed to instantiate " + UpdateHandler.class.getName(), e);
    }
  }

  public <T extends Object> T createInitInstance(PluginInfo info, Class<T> cast, String msg, String defClassName) {
    if (info == null) return null;
    T o = createInstance(info.className == null ? defClassName : info.className, cast, msg, this, getResourceLoader(info.pkgName));
    return initPlugin(info, o);
  }

  public static  <T extends Object> T initPlugin(PluginInfo info, T o) {
    if (o instanceof PluginInfoInitialized) {
      ((PluginInfoInitialized) o).init(info);
    } else if (o instanceof NamedListInitializedPlugin) {
      ((NamedListInitializedPlugin) o).init(info.initArgs);
    }
    if (o instanceof SearchComponent) {
      ((SearchComponent) o).setName(info.name);
    }
    return o;
  }

  private UpdateHandler createUpdateHandler(String className) {
    return createInstance(className, UpdateHandler.class, "Update Handler", this, getResourceLoader());
  }

  private UpdateHandler createUpdateHandler(String className, UpdateHandler updateHandler) {
    return createReloadedUpdateHandler(className, "Update Handler", updateHandler);
  }

  public SolrCore(CoreContainer coreContainer, CoreDescriptor cd, ConfigSet coreConfig) {
    this(coreContainer, cd.getName(), coreConfig, cd, null,
        null, null, null, false);
  }

  public CoreContainer getCoreContainer() {
    return coreContainer;
  }


  /**
   * Creates a new core and register it in the list of cores. If a core with the
   * same name already exists, it will be stopped and replaced by this one.
   */
  private SolrCore(CoreContainer coreContainer, String name, ConfigSet configSet, CoreDescriptor coreDescriptor,
                  String dataDir, UpdateHandler updateHandler,
                  IndexDeletionPolicyWrapper delPolicy, SolrCore prev, boolean reload) {

    assert ObjectReleaseTracker.track(searcherExecutor); // ensure that in unclean shutdown tests we still close this

    this.coreContainer = coreContainer;

    final CountDownLatch latch = new CountDownLatch(1);

    try {

      CoreDescriptor cd = Objects.requireNonNull(coreDescriptor, "coreDescriptor cannot be null");
      coreContainer.solrCores.addCoreDescriptor(cd);

      setName(name);
      this.solrConfig = configSet.getSolrConfig();
      this.resourceLoader = configSet.getSolrConfig().getResourceLoader();
      this.resourceLoader.core = this;
      schemaPluginsLoader = new PackageListeningClassLoader(coreContainer, resourceLoader,
              solrConfig::maxPackageVersion,
              () -> setLatestSchema(configSet.getIndexSchema(true)));
      this.packageListeners.addListener(schemaPluginsLoader);
      IndexSchema schema = configSet.getIndexSchema();
<<<<<<< HEAD
      this.coreReloadingClassLoader = new PackageListeningClassLoader(coreContainer,
              resourceLoader,
              solrConfig::maxPackageVersion,
              () -> coreContainer.reload(name, uniqueId));
      this.packageListeners.addListener(coreReloadingClassLoader);
=======

>>>>>>> 03d658a7
      this.configSetProperties = configSet.getProperties();
      // Initialize the metrics manager
      this.coreMetricManager = initCoreMetricManager(solrConfig);
      this.circuitBreakerManager = initCircuitBreakerManager();
      solrMetricsContext = coreMetricManager.getSolrMetricsContext();
      this.coreMetricManager.loadReporters();

      if (updateHandler == null) {
        directoryFactory = initDirectoryFactory();
        recoveryStrategyBuilder = initRecoveryStrategyBuilder();
        solrCoreState = new DefaultSolrCoreState(directoryFactory, recoveryStrategyBuilder);
      } else {
        solrCoreState = updateHandler.getSolrCoreState();
        directoryFactory = solrCoreState.getDirectoryFactory();
        recoveryStrategyBuilder = solrCoreState.getRecoveryStrategyBuilder();
        isReloaded = true;
      }

      this.dataDir = initDataDir(dataDir, solrConfig, coreDescriptor);
      this.ulogDir = initUpdateLogDir(coreDescriptor);

      if (log.isInfoEnabled()) {
        log.info("[{}] Opening new SolrCore at [{}], dataDir=[{}]", logid, getInstancePath(), this.dataDir);
      }

      checkVersionFieldExistsInSchema(schema, coreDescriptor);
      setLatestSchema(schema);

      // initialize core metrics
      initializeMetrics(solrMetricsContext, null);

      SolrFieldCacheBean solrFieldCacheBean = new SolrFieldCacheBean();
      // this is registered at the CONTAINER level because it's not core-specific - for now we
      // also register it here for back-compat
      solrFieldCacheBean.initializeMetrics(solrMetricsContext, "core");
      infoRegistry.put("fieldCache", solrFieldCacheBean);

      this.maxWarmingSearchers = solrConfig.maxWarmingSearchers;
      this.slowQueryThresholdMillis = solrConfig.slowQueryThresholdMillis;

      initListeners();

      this.snapshotMgr = initSnapshotMetaDataManager();
      this.solrDelPolicy = initDeletionPolicy(delPolicy);

      this.codec = initCodec(solrConfig, this.schema);

      memClassLoader = new MemClassLoader(
          PluginBag.RuntimeLib.getLibObjects(this, solrConfig.getPluginInfos(PluginBag.RuntimeLib.class.getName())),
          getResourceLoader());
      initIndex(prev != null, reload);

      initWriters();
      qParserPlugins.init(QParserPlugin.standardPlugins, this);
      valueSourceParsers.init(ValueSourceParser.standardValueSourceParsers, this);
      transformerFactories.init(TransformerFactory.defaultFactories, this);
      loadSearchComponents();
      updateProcessors.init(Collections.emptyMap(), this);

      // Processors initialized before the handlers
      updateProcessorChains = loadUpdateProcessorChains();
      reqHandlers = new RequestHandlers(this);
      reqHandlers.initHandlersFromConfig(solrConfig);

      // cause the executor to stall so firstSearcher events won't fire
      // until after inform() has been called for all components.
      // searchExecutor must be single-threaded for this to work
      searcherExecutor.submit(() -> {
        latch.await();
        return null;
      });

      this.updateHandler = initUpdateHandler(updateHandler);

      initSearcher(prev);

      // Initialize the RestManager
      restManager = initRestManager();

      // at this point we can load jars loaded from remote urls.
      memClassLoader.loadRemoteJars();

      // Finally tell anyone who wants to know
      resourceLoader.inform(resourceLoader);
      resourceLoader.inform(this); // last call before the latch is released.
      this.updateHandler.informEventListeners(this);

      infoRegistry.put("core", this);

      // register any SolrInfoMBeans SolrResourceLoader initialized
      //
      // this must happen after the latch is released, because a JMX server impl may
      // choose to block on registering until properties can be fetched from an MBean,
      // and a SolrCoreAware MBean may have properties that depend on getting a Searcher
      // from the core.
      resourceLoader.inform(infoRegistry);

      // Allow the directory factory to report metrics
      if (directoryFactory instanceof SolrMetricProducer) {
        ((SolrMetricProducer) directoryFactory).initializeMetrics(solrMetricsContext, "directoryFactory");
      }

      // seed version buckets with max from index during core initialization ... requires a searcher!
      seedVersionBuckets();

      bufferUpdatesIfConstructing(coreDescriptor);

      this.ruleExpiryLock = new ReentrantLock();
      this.snapshotDelLock = new ReentrantLock();

      registerConfListener();

    } catch (Throwable e) {
      // release the latch, otherwise we block trying to do the close. This
      // should be fine, since counting down on a latch of 0 is still fine
      latch.countDown();
      if (e instanceof OutOfMemoryError) {
        throw (OutOfMemoryError) e;
      }

      try {
        // close down the searcher and any other resources, if it exists, as this
        // is not recoverable
        close();
      } catch (Throwable t) {
        if (t instanceof OutOfMemoryError) {
          throw (OutOfMemoryError) t;
        }
        log.error("Error while closing", t);
      }

      throw new SolrException(ErrorCode.SERVER_ERROR, e.getMessage(), e);
    } finally {
      // allow firstSearcher events to fire and make sure it is released
      latch.countDown();
    }

    assert ObjectReleaseTracker.track(this);
  }

  public void seedVersionBuckets() {
    UpdateHandler uh = getUpdateHandler();
    if (uh != null && uh.getUpdateLog() != null) {
      RefCounted<SolrIndexSearcher> newestSearcher = getRealtimeSearcher();
      if (newestSearcher != null) {
        try {
          uh.getUpdateLog().seedBucketsWithHighestVersion(newestSearcher.get());
        } finally {
          newestSearcher.decref();
        }
      } else {
        log.warn("No searcher available! Cannot seed version buckets with max from index.");
      }
    }
  }

  /**
   * Set UpdateLog to buffer updates if the slice is in construction.
   */
  private void bufferUpdatesIfConstructing(CoreDescriptor coreDescriptor) {

    if (coreContainer != null && coreContainer.isZooKeeperAware()) {
      if (reqHandlers.get("/get") == null) {
        log.warn("WARNING: RealTimeGetHandler is not registered at /get. SolrCloud will always use full index replication instead of the more efficient PeerSync method.");
      }

      // ZK pre-register would have already happened so we read slice properties now
      final ClusterState clusterState = coreContainer.getZkController().getClusterState();
      final DocCollection collection = clusterState.getCollection(coreDescriptor.getCloudDescriptor().getCollectionName());
      final Slice slice = collection.getSlice(coreDescriptor.getCloudDescriptor().getShardId());
      if (slice.getState() == Slice.State.CONSTRUCTION) {
        // set update log to buffer before publishing the core
        getUpdateHandler().getUpdateLog().bufferUpdates();
      }
    }
  }

  private void initSearcher(SolrCore prev) throws IOException {
    // use the (old) writer to open the first searcher
    RefCounted<IndexWriter> iwRef = null;
    if (prev != null) {
      iwRef = prev.getUpdateHandler().getSolrCoreState().getIndexWriter(null);
      if (iwRef != null) {
        final IndexWriter iw = iwRef.get();
        final SolrCore core = this;
        newReaderCreator = () -> indexReaderFactory.newReader(iw, core);
      }
    }

    try {
      getSearcher(false, false, null, true);
    } finally {
      newReaderCreator = null;
      if (iwRef != null) {
        iwRef.decref();
      }
    }
  }

  private UpdateHandler initUpdateHandler(UpdateHandler updateHandler) {
    String updateHandlerClass = solrConfig.getUpdateHandlerInfo().className;
    if (updateHandlerClass == null) {
      updateHandlerClass = DirectUpdateHandler2.class.getName();
    }

    final UpdateHandler newUpdateHandler;
    if (updateHandler == null) {
      newUpdateHandler = createUpdateHandler(updateHandlerClass);
    } else {
      newUpdateHandler = createUpdateHandler(updateHandlerClass, updateHandler);
    }
    if (newUpdateHandler instanceof SolrMetricProducer) {
      coreMetricManager.registerMetricProducer("updateHandler", (SolrMetricProducer) newUpdateHandler);
    }
    infoRegistry.put("updateHandler", newUpdateHandler);
    return newUpdateHandler;
  }

  /**
   * Initializes the core's {@link SolrCoreMetricManager} with a given configuration.
   * If metric reporters are configured, they are also initialized for this core.
   *
   * @param config the given configuration
   * @return an instance of {@link SolrCoreMetricManager}
   */
  private SolrCoreMetricManager initCoreMetricManager(SolrConfig config) {
    SolrCoreMetricManager coreMetricManager = new SolrCoreMetricManager(this);
    return coreMetricManager;
  }

  private CircuitBreakerManager initCircuitBreakerManager() {
    CircuitBreakerManager circuitBreakerManager = CircuitBreakerManager.build(solrConfig);

    return circuitBreakerManager;
  }

  @Override
  public void initializeMetrics(SolrMetricsContext parentContext, String scope) {
    newSearcherCounter = parentContext.counter("new", Category.SEARCHER.toString());
    newSearcherTimer = parentContext.timer("time", Category.SEARCHER.toString(), "new");
    newSearcherWarmupTimer = parentContext.timer("warmup", Category.SEARCHER.toString(), "new");
    newSearcherMaxReachedCounter = parentContext.counter("maxReached", Category.SEARCHER.toString(), "new");
    newSearcherOtherErrorsCounter = parentContext.counter("errors", Category.SEARCHER.toString(), "new");

    parentContext.gauge(() -> name == null ? "(null)" : name, true, "coreName", Category.CORE.toString());
    parentContext.gauge(() -> startTime, true, "startTime", Category.CORE.toString());
    parentContext.gauge(() -> getOpenCount(), true, "refCount", Category.CORE.toString());
    parentContext.gauge(() -> getInstancePath().toString(), true, "instanceDir", Category.CORE.toString());
    parentContext.gauge(() -> isClosed() ? "(closed)" : getIndexDir(), true, "indexDir", Category.CORE.toString());
    parentContext.gauge(() -> isClosed() ? 0 : getIndexSize(), true, "sizeInBytes", Category.INDEX.toString());
    parentContext.gauge(() -> isClosed() ? "(closed)" : NumberUtils.readableSize(getIndexSize()), true, "size", Category.INDEX.toString());
    if (coreContainer != null) {
      final CloudDescriptor cd = getCoreDescriptor().getCloudDescriptor();
      if (cd != null) {
        parentContext.gauge(() -> {
          if (cd.getCollectionName() != null) {
            return cd.getCollectionName();
          } else {
            return "_notset_";
          }
        }, true, "collection", Category.CORE.toString());

        parentContext.gauge(() -> {
          if (cd.getShardId() != null) {
            return cd.getShardId();
          } else {
            return "_auto_";
          }
        }, true, "shard", Category.CORE.toString());
      }
    }
    // initialize disk total / free metrics
    Path dataDirPath = Paths.get(dataDir);
    File dataDirFile = dataDirPath.toFile();
    parentContext.gauge(() -> dataDirFile.getTotalSpace(), true, "totalSpace", Category.CORE.toString(), "fs");
    parentContext.gauge(() -> dataDirFile.getUsableSpace(), true, "usableSpace", Category.CORE.toString(), "fs");
    parentContext.gauge(() -> dataDirPath.toAbsolutePath().toString(), true, "path", Category.CORE.toString(), "fs");
    parentContext.gauge(() -> {
      try {
        return org.apache.lucene.util.IOUtils.spins(dataDirPath.toAbsolutePath());
      } catch (IOException e) {
        // default to spinning
        return true;
      }
    }, true, "spins", Category.CORE.toString(), "fs");
  }

  public String getMetricTag() {
    return metricTag;
  }

  @Override
  public SolrMetricsContext getSolrMetricsContext() {
    return solrMetricsContext;
  }

  private void checkVersionFieldExistsInSchema(IndexSchema schema, CoreDescriptor coreDescriptor) {
    if (null != coreDescriptor.getCloudDescriptor()) {
      // we are evidently running in cloud mode.  
      //
      // In cloud mode, version field is required for correct consistency
      // ideally this check would be more fine grained, and individual features
      // would assert it when they initialize, but DistributedUpdateProcessor
      // is currently a big ball of wax that does more then just distributing
      // updates (ie: partial document updates), so it needs to work in no cloud
      // mode as well, and can't assert version field support on init.

      try {
        VersionInfo.getAndCheckVersionField(schema);
      } catch (SolrException e) {
        throw new SolrException(ErrorCode.SERVER_ERROR,
            "Schema will not work with SolrCloud mode: " +
                e.getMessage(), e);
      }
    }
  }

  private String initDataDir(String dataDir, SolrConfig config, CoreDescriptor coreDescriptor) {
    return findDataDir(getDirectoryFactory(), dataDir, config, coreDescriptor);
  }

  /**
   * Locate the data directory for a given config and core descriptor.
   *
   * @param directoryFactory The directory factory to use if necessary to calculate an absolute path. Should be the same as what will
   *                         be used to open the data directory later.
   * @param dataDir          An optional hint to the data directory location. Will be normalized and used if not null.
   * @param config           A solr config to retrieve the default data directory location, if used.
   * @param coreDescriptor   descriptor to load the actual data dir from, if not using the defualt.
   * @return a normalized data directory name
   * @throws SolrException if the data directory cannot be loaded from the core descriptor
   */
  static String findDataDir(DirectoryFactory directoryFactory, String dataDir, SolrConfig config, CoreDescriptor coreDescriptor) {
    if (dataDir == null) {
      if (coreDescriptor.usingDefaultDataDir()) {
        dataDir = config.getDataDir();
      }
      if (dataDir == null) {
        try {
          dataDir = coreDescriptor.getDataDir();
          if (!directoryFactory.isAbsolute(dataDir)) {
            dataDir = directoryFactory.getDataHome(coreDescriptor);
          }
        } catch (IOException e) {
          throw new SolrException(ErrorCode.SERVER_ERROR, e);
        }
      }
    }
    return SolrPaths.normalizeDir(dataDir);
  }


  public boolean modifyIndexProps(String tmpIdxDirName) {
    return SolrCore.modifyIndexProps(getDirectoryFactory(), getDataDir(), getSolrConfig(), tmpIdxDirName);
  }

  /**
   * Update the index.properties file with the new index sub directory name
   */
  // package private
  static boolean modifyIndexProps(DirectoryFactory directoryFactory, String dataDir, SolrConfig solrConfig, String tmpIdxDirName) {
    log.info("Updating index properties... index={}", tmpIdxDirName);
    Directory dir = null;
    try {
      dir = directoryFactory.get(dataDir, DirContext.META_DATA, solrConfig.indexConfig.lockType);
      String tmpIdxPropName = IndexFetcher.INDEX_PROPERTIES + "." + System.nanoTime();
      writeNewIndexProps(dir, tmpIdxPropName, tmpIdxDirName);
      directoryFactory.renameWithOverwrite(dir, tmpIdxPropName, IndexFetcher.INDEX_PROPERTIES);
      return true;
    } catch (IOException e1) {
      throw new RuntimeException(e1);
    } finally {
      if (dir != null) {
        try {
          directoryFactory.release(dir);
        } catch (IOException e) {
          SolrException.log(log, "", e);
        }
      }
    }
  }

  /**
   * Write the index.properties file with the new index sub directory name
   *
   * @param dir           a data directory (containing an index.properties file)
   * @param tmpFileName   the file name to write the new index.properties to
   * @param tmpIdxDirName new index directory name
   */
  private static void writeNewIndexProps(Directory dir, String tmpFileName, String tmpIdxDirName) {
    if (tmpFileName == null) {
      tmpFileName = IndexFetcher.INDEX_PROPERTIES;
    }
    final Properties p = new Properties();

    // Read existing properties
    try {
      final IndexInput input = dir.openInput(IndexFetcher.INDEX_PROPERTIES, DirectoryFactory.IOCONTEXT_NO_CACHE);
      final InputStream is = new PropertiesInputStream(input);
      try {
        p.load(new InputStreamReader(is, StandardCharsets.UTF_8));
      } catch (Exception e) {
        log.error("Unable to load {}", IndexFetcher.INDEX_PROPERTIES, e);
      } finally {
        IOUtils.closeQuietly(is);
      }
    } catch (IOException e) {
      // ignore; file does not exist
    }

    p.put("index", tmpIdxDirName);

    // Write new properties
    Writer os = null;
    try {
      IndexOutput out = dir.createOutput(tmpFileName, DirectoryFactory.IOCONTEXT_NO_CACHE);
      os = new OutputStreamWriter(new PropertiesOutputStream(out), StandardCharsets.UTF_8);
      p.store(os, IndexFetcher.INDEX_PROPERTIES);
      dir.sync(Collections.singleton(tmpFileName));
    } catch (Exception e) {
      throw new SolrException(ErrorCode.SERVER_ERROR, "Unable to write " + IndexFetcher.INDEX_PROPERTIES, e);
    } finally {
      IOUtils.closeQuietly(os);
    }
  }

  private String initUpdateLogDir(CoreDescriptor coreDescriptor) {
    String updateLogDir = coreDescriptor.getUlogDir();
    if (updateLogDir == null) {
      updateLogDir = coreDescriptor.getInstanceDir().resolve(dataDir).toString();
    }
    return updateLogDir;
  }

  /**
   * Close the core, if it is still in use waits until is no longer in use.
   *
   * @see #close()
   * @see #isClosed()
   */
  public void closeAndWait() {
    close();
    while (!isClosed()) {
      final long milliSleep = 100;
      if (log.isInfoEnabled()) {
        log.info("Core {} is not yet closed, waiting {} ms before checking again.", getName(), milliSleep);
      }
      try {
        Thread.sleep(milliSleep);
      } catch (InterruptedException e) {
        Thread.currentThread().interrupt();
        throw new SolrException(ErrorCode.SERVER_ERROR,
            "Caught InterruptedException whilst waiting for core " + getName() + " to close: "
                + e.getMessage(), e);
      }
    }
  }

  private Codec initCodec(SolrConfig solrConfig, final IndexSchema schema) {
    final PluginInfo info = solrConfig.getPluginInfo(CodecFactory.class.getName());
    final CodecFactory factory;
    if (info != null) {
      factory = resourceLoader.newInstance( info, CodecFactory.class, true);
      factory.init(info.initArgs);
    } else {
      factory = new CodecFactory() {
        @Override
        public Codec getCodec() {
          return Codec.getDefault();
        }
      };
    }
    if (factory instanceof SolrCoreAware) {
      // CodecFactory needs SolrCore before inform() is called on all registered
      // SolrCoreAware listeners, at the end of the SolrCore constructor
      ((SolrCoreAware) factory).inform(this);
    } else {
      for (FieldType ft : schema.getFieldTypes().values()) {
        if (null != ft.getPostingsFormat()) {
          String msg = "FieldType '" + ft.getTypeName() + "' is configured with a postings format, but the codec does not support it: " + factory.getClass();
          log.error(msg);
          throw new SolrException(ErrorCode.SERVER_ERROR, msg);
        }
        if (null != ft.getDocValuesFormat()) {
          String msg = "FieldType '" + ft.getTypeName() + "' is configured with a docValues format, but the codec does not support it: " + factory.getClass();
          log.error(msg);
          throw new SolrException(ErrorCode.SERVER_ERROR, msg);
        }
      }
    }
    return factory.getCodec();
  }

  /**
   * Create an instance of {@link StatsCache} using configured parameters.
   */
  public StatsCache createStatsCache() {
    final StatsCache cache;
    PluginInfo pluginInfo = solrConfig.getPluginInfo(StatsCache.class.getName());
    if (pluginInfo != null && pluginInfo.className != null && pluginInfo.className.length() > 0) {
      cache = resourceLoader.newInstance( pluginInfo, StatsCache.class, true);
      initPlugin(pluginInfo ,cache);
      if (log.isDebugEnabled()) {
        log.debug("Using statsCache impl: {}", cache.getClass().getName());
      }
    } else {
      if (log.isDebugEnabled()) {
        log.debug("Using default statsCache cache: {}", LocalStatsCache.class.getName());
      }
      cache = new LocalStatsCache();
    }
    return cache;
  }

  /**
   * Load the request processors
   */
  private Map<String, UpdateRequestProcessorChain> loadUpdateProcessorChains() {
    Map<String, UpdateRequestProcessorChain> map = new HashMap<>();
    UpdateRequestProcessorChain def = initPlugins(map, UpdateRequestProcessorChain.class, UpdateRequestProcessorChain.class.getName());
    if (def == null) {
      def = map.get(null);
    }
    if (def == null) {
      log.debug("no updateRequestProcessorChain defined as default, creating implicit default");
      // construct the default chain
      UpdateRequestProcessorFactory[] factories = new UpdateRequestProcessorFactory[]{
          new LogUpdateProcessorFactory(),
          new DistributedUpdateProcessorFactory(),
          new RunUpdateProcessorFactory()
      };
      def = new UpdateRequestProcessorChain(Arrays.asList(factories), this);
    }
    map.put(null, def);
    map.put("", def);

    map.computeIfAbsent(RunUpdateProcessorFactory.PRE_RUN_CHAIN_NAME,
        k -> new UpdateRequestProcessorChain(Collections.singletonList(new NestedUpdateProcessorFactory()), this));

    return map;
  }

  public SolrCoreState getSolrCoreState() {
    return solrCoreState;
  }

  /**
   * @return an update processor registered to the given name.  Throw an exception if this chain is undefined
   */
  public UpdateRequestProcessorChain getUpdateProcessingChain(final String name) {
    UpdateRequestProcessorChain chain = updateProcessorChains.get(name);
    if (chain == null) {
      throw new SolrException(ErrorCode.BAD_REQUEST,
          "unknown UpdateRequestProcessorChain: " + name);
    }
    return chain;
  }

  public UpdateRequestProcessorChain getUpdateProcessorChain(SolrParams params) {
    String chainName = params.get(UpdateParams.UPDATE_CHAIN);
    UpdateRequestProcessorChain defaultUrp = getUpdateProcessingChain(chainName);
    ProcessorInfo processorInfo = new ProcessorInfo(params);
    if (processorInfo.isEmpty()) return defaultUrp;
    return UpdateRequestProcessorChain.constructChain(defaultUrp, processorInfo, this);
  }

  public PluginBag<UpdateRequestProcessorFactory> getUpdateProcessors() {
    return updateProcessors;
  }

  public CircuitBreakerManager getCircuitBreakerManager() {
    return circuitBreakerManager;
  }

  // this core current usage count
  private final AtomicInteger refCount = new AtomicInteger(1);

  /**
   * expert: increments the core reference count
   */
  public void open() {
    refCount.incrementAndGet();
    MDCLoggingContext.setCore(this);
  }

  /**
   * Close all resources allocated by the core if it is no longer in use...
   * <ul>
   * <li>searcher</li>
   * <li>updateHandler</li>
   * <li>all CloseHooks will be notified</li>
   * <li>All MBeans will be unregistered from MBeanServer if JMX was enabled
   * </li>
   * </ul>
   * <p>
   * The behavior of this method is determined by the result of decrementing
   * the core's reference count (A core is created with a reference count of 1)...
   * </p>
   * <ul>
   * <li>If reference count is &gt; 0, the usage count is decreased by 1 and no
   * resources are released.
   * </li>
   * <li>If reference count is == 0, the resources are released.
   * <li>If reference count is &lt; 0, and error is logged and no further action
   * is taken.
   * </li>
   * </ul>
   *
   * @see #isClosed()
   */
  @Override
  public void close() {
    MDCLoggingContext.clear(); // balance out open with close
    int count = refCount.decrementAndGet();
    if (count > 0) return; // close is called often, and only actually closes if nothing is using it.
    if (count < 0) {
      log.error("Too many close [count:{}] on {}. Please report this exception to solr-user@lucene.apache.org", count, this);
      assert false : "Too many closes on SolrCore";
      return;
    }
    log.info("{} CLOSING SolrCore {}", logid, this);

    ExecutorUtil.shutdownAndAwaitTermination(coreAsyncTaskExecutor);

    // stop reporting metrics
    try {
      coreMetricManager.close();
    } catch (Throwable e) {
      SolrException.log(log, e);
      if (e instanceof Error) {
        throw (Error) e;
      }
    }

    if (closeHooks != null) {
      for (CloseHook hook : closeHooks) {
        try {
          hook.preClose(this);
        } catch (Throwable e) {
          SolrException.log(log, e);
          if (e instanceof Error) {
            throw (Error) e;
          }
        }
      }
    }

    if (reqHandlers != null) reqHandlers.close();
    responseWriters.close();
    searchComponents.close();
    qParserPlugins.close();
    valueSourceParsers.close();
    transformerFactories.close();

    if (memClassLoader != null) {
      try {
        memClassLoader.close();
      } catch (Exception e) {
      }
    }


    try {
      if (null != updateHandler) {
        updateHandler.close();
      }
    } catch (Throwable e) {
      SolrException.log(log, e);
      if (e instanceof Error) {
        throw (Error) e;
      }
    }

    boolean coreStateClosed = false;
    try {
      if (solrCoreState != null) {
        if (updateHandler instanceof IndexWriterCloser) {
          coreStateClosed = solrCoreState.decrefSolrCoreState((IndexWriterCloser) updateHandler);
        } else {
          coreStateClosed = solrCoreState.decrefSolrCoreState(null);
        }
      }
    } catch (Throwable e) {
      SolrException.log(log, e);
      if (e instanceof Error) {
        throw (Error) e;
      }
    }

    try {
      ExecutorUtil.shutdownAndAwaitTermination(searcherExecutor);
    } catch (Throwable e) {
      SolrException.log(log, e);
      if (e instanceof Error) {
        throw (Error) e;
      }
    }
    assert ObjectReleaseTracker.release(searcherExecutor);

    try {
      // Since we waited for the searcherExecutor to shut down,
      // there should be no more searchers warming in the background
      // that we need to take care of.
      //
      // For the case that a searcher was registered *before* warming
      // then the searchExecutor will throw an exception when getSearcher()
      // tries to use it, and the exception handling code should close it.
      closeSearcher();
    } catch (Throwable e) {
      SolrException.log(log, e);
      if (e instanceof Error) {
        throw (Error) e;
      }
    }

    if (coreStateClosed) {
      try {
        cleanupOldIndexDirectories(false);
      } catch (Exception e) {
        SolrException.log(log, e);
      }
    }

    try {
      infoRegistry.clear();
    } catch (Throwable e) {
      SolrException.log(log, e);
      if (e instanceof Error) {
        throw (Error) e;
      }
    }

    // Close the snapshots meta-data directory.
    Directory snapshotsDir = snapshotMgr.getSnapshotsDir();
    try {
      this.directoryFactory.release(snapshotsDir);
    } catch (Throwable e) {
      SolrException.log(log, e);
      if (e instanceof Error) {
        throw (Error) e;
      }
    }

    if (coreStateClosed) {

      try {
        directoryFactory.close();
      } catch (Throwable e) {
        SolrException.log(log, e);
        if (e instanceof Error) {
          throw (Error) e;
        }
      }
    }

    if (closeHooks != null) {
      for (CloseHook hook : closeHooks) {
        try {
          hook.postClose(this);
        } catch (Throwable e) {
          SolrException.log(log, e);
          if (e instanceof Error) {
            throw (Error) e;
          }
        }
      }
    }

    assert ObjectReleaseTracker.release(this);
  }

  /**
   * Current core usage count.
   */
  public int getOpenCount() {
    return refCount.get();
  }

  /**
   * Whether this core is closed.
   */
  public boolean isClosed() {
    return refCount.get() <= 0;
  }

  private Collection<CloseHook> closeHooks = null;

  /**
   * Add a close callback hook
   */
  public void addCloseHook(CloseHook hook) {
    if (closeHooks == null) {
      closeHooks = new ArrayList<>();
    }
    closeHooks.add(hook);
  }

  /**
   * @lucene.internal Debugging aid only.  No non-test code should be released with uncommented verbose() calls.
   */
  public static boolean VERBOSE = Boolean.parseBoolean(System.getProperty("tests.verbose", "false"));

  public static void verbose(Object... args) {
    if (!VERBOSE) return;
    StringBuilder sb = new StringBuilder("VERBOSE:");
//    sb.append(Thread.currentThread().getName());
//    sb.append(':');
    for (Object o : args) {
      sb.append(' ');
      sb.append(o == null ? "(null)" : o.toString());
    }
    // System.out.println(sb.toString());
    log.info("{}", sb);
  }


  ////////////////////////////////////////////////////////////////////////////////
  // Request Handler
  ////////////////////////////////////////////////////////////////////////////////

  /**
   * Get the request handler registered to a given name.
   * <p>
   * This function is thread safe.
   */
  public SolrRequestHandler getRequestHandler(String handlerName) {
    return RequestHandlerBase.getRequestHandler(RequestHandlers.normalize(handlerName), reqHandlers.handlers);
  }

  /**
   * Returns an unmodifiable Map containing the registered handlers
   */
  public PluginBag<SolrRequestHandler> getRequestHandlers() {
    return reqHandlers.handlers;
  }


  /**
   * Registers a handler at the specified location.  If one exists there, it will be replaced.
   * To remove a handler, register <code>null</code> at its path
   * <p>
   * Once registered the handler can be accessed through:
   * <pre>
   *   http://${host}:${port}/${context}/${handlerName}
   * or:
   *   http://${host}:${port}/${context}/select?qt=${handlerName}
   * </pre>
   * <p>
   * Handlers <em>must</em> be initialized before getting registered.  Registered
   * handlers can immediately accept requests.
   * <p>
   * This call is thread safe.
   *
   * @return the previous <code>SolrRequestHandler</code> registered to this name <code>null</code> if none.
   */
  public SolrRequestHandler registerRequestHandler(String handlerName, SolrRequestHandler handler) {
    return reqHandlers.register(handlerName, handler);
  }

  /**
   * Register the default search components
   */
  private void loadSearchComponents() {
    Map<String, SearchComponent> instances = createInstances(SearchComponent.standard_components);
    for (Map.Entry<String, SearchComponent> e : instances.entrySet()) e.getValue().setName(e.getKey());
    searchComponents.init(instances, this);

    for (String name : searchComponents.keySet()) {
      if (searchComponents.isLoaded(name) && searchComponents.get(name) instanceof HighlightComponent) {
        if (!HighlightComponent.COMPONENT_NAME.equals(name)) {
          searchComponents.put(HighlightComponent.COMPONENT_NAME, searchComponents.getRegistry().get(name));
        }
        break;
      }
    }
  }

  /**
   * @return a Search Component registered to a given name.  Throw an exception if the component is undefined
   */
  public SearchComponent getSearchComponent(String name) {
    return searchComponents.get(name);
  }

  /**
   * Accessor for all the Search Components
   *
   * @return An unmodifiable Map of Search Components
   */
  public PluginBag<SearchComponent> getSearchComponents() {
    return searchComponents;
  }

  ////////////////////////////////////////////////////////////////////////////////
  // Update Handler
  ////////////////////////////////////////////////////////////////////////////////

  /**
   * RequestHandlers need access to the updateHandler so they can all talk to the
   * same RAM indexer.
   */
  public UpdateHandler getUpdateHandler() {
    return updateHandler;
  }

  ////////////////////////////////////////////////////////////////////////////////
  // Searcher Control
  ////////////////////////////////////////////////////////////////////////////////

  // The current searcher used to service queries.
  // Don't access this directly!!!! use getSearcher() to
  // get it (and it will increment the ref count at the same time).
  // This reference is protected by searcherLock.
  private RefCounted<SolrIndexSearcher> _searcher;

  // All of the normal open searchers.  Don't access this directly.
  // protected by synchronizing on searcherLock.
  private final LinkedList<RefCounted<SolrIndexSearcher>> _searchers = new LinkedList<>();
  private final LinkedList<RefCounted<SolrIndexSearcher>> _realtimeSearchers = new LinkedList<>();

  final ExecutorService searcherExecutor = ExecutorUtil.newMDCAwareSingleThreadExecutor(
      new SolrNamedThreadFactory("searcherExecutor"));
  private int onDeckSearchers;  // number of searchers preparing
  // Lock ordering: one can acquire the openSearcherLock and then the searcherLock, but not vice-versa.
  private Object searcherLock = new Object();  // the sync object for the searcher
  private ReentrantLock openSearcherLock = new ReentrantLock(true);     // used to serialize opens/reopens for absolute ordering
  private final int maxWarmingSearchers;  // max number of on-deck searchers allowed
  private final int slowQueryThresholdMillis;  // threshold above which a query is considered slow

  private RefCounted<SolrIndexSearcher> realtimeSearcher;
  private Callable<DirectoryReader> newReaderCreator;

  // For testing
  boolean areAllSearcherReferencesEmpty() {
    boolean isEmpty;
    synchronized (searcherLock) {
      isEmpty = _searchers.isEmpty();
      isEmpty = isEmpty && _realtimeSearchers.isEmpty();
      isEmpty = isEmpty && (_searcher == null);
      isEmpty = isEmpty && (realtimeSearcher == null);
    }
    return isEmpty;
  }

  /**
   * Return a registered {@link RefCounted}&lt;{@link SolrIndexSearcher}&gt; with
   * the reference count incremented.  It <b>must</b> be decremented when no longer needed.
   * This method should not be called from SolrCoreAware.inform() since it can result
   * in a deadlock if useColdSearcher==false.
   * If handling a normal request, the searcher should be obtained from
   * {@link org.apache.solr.request.SolrQueryRequest#getSearcher()} instead.
   * If you still think you need to call this, consider {@link #withSearcher(IOFunction)} instead which is easier to
   * use.
   *
   * @see SolrQueryRequest#getSearcher()
   * @see #withSearcher(IOFunction)
   */
  public RefCounted<SolrIndexSearcher> getSearcher() {
    if (searchEnabled) {
      return getSearcher(false, true, null);
    }
    throw new SolrException(SolrException.ErrorCode.SERVICE_UNAVAILABLE, "Search is temporarily disabled");
  }

  /**
   * Executes the lambda with the {@link SolrIndexSearcher}.  This is more convenient than using
   * {@link #getSearcher()} since there is no ref-counting business to worry about.
   * Example:
   * <pre class="prettyprint">
   *   IndexReader reader = h.getCore().withSearcher(SolrIndexSearcher::getIndexReader);
   * </pre>
   * Warning: although a lambda is concise, it may be inappropriate to simply return the IndexReader because it might
   * be closed soon after this method returns; it really depends.
   */
  @SuppressWarnings("unchecked")
  public <R> R withSearcher(IOFunction<SolrIndexSearcher, R> lambda) throws IOException {
    final RefCounted<SolrIndexSearcher> refCounted = getSearcher();
    try {
      return lambda.apply(refCounted.get());
    } finally {
      refCounted.decref();
    }
  }

  /**
   * Computes fingerprint of a segment and caches it only if all the version in segment are included in the fingerprint.
   * We can't use computeIfAbsent as caching is conditional (as described above)
   * There is chance that two threads may compute fingerprint on the same segment. It might be OK to do so rather than locking entire map.
   *
   * @param searcher   searcher that includes specified LeaderReaderContext
   * @param ctx        LeafReaderContext of a segment to compute fingerprint of
   * @param maxVersion maximum version number to consider for fingerprint computation
   * @return IndexFingerprint of the segment
   * @throws IOException Can throw IOException
   */
  public IndexFingerprint getIndexFingerprint(SolrIndexSearcher searcher, LeafReaderContext ctx, long maxVersion)
      throws IOException {
    IndexReader.CacheHelper cacheHelper = ctx.reader().getReaderCacheHelper();
    if (cacheHelper == null) {
      if (log.isDebugEnabled()) {
        log.debug("Cannot cache IndexFingerprint as reader does not support caching. searcher:{} reader:{} readerHash:{} maxVersion:{}", searcher, ctx.reader(), ctx.reader().hashCode(), maxVersion);
      }
      return IndexFingerprint.getFingerprint(searcher, ctx, maxVersion);
    }

    IndexFingerprint f = null;
    f = perSegmentFingerprintCache.get(cacheHelper.getKey());
    // fingerprint is either not cached or
    // if we want fingerprint only up to a version less than maxVersionEncountered in the segment, or
    // documents were deleted from segment for which fingerprint was cached
    //
    if (f == null || (f.getMaxInHash() > maxVersion) || (f.getNumDocs() != ctx.reader().numDocs())) {
      if (log.isDebugEnabled()) {
        log.debug("IndexFingerprint cache miss for searcher:{} reader:{} readerHash:{} maxVersion:{}", searcher, ctx.reader(), ctx.reader().hashCode(), maxVersion);
      }
      f = IndexFingerprint.getFingerprint(searcher, ctx, maxVersion);
      // cache fingerprint for the segment only if all the versions in the segment are included in the fingerprint
      if (f.getMaxVersionEncountered() == f.getMaxInHash()) {
        log.debug("Caching fingerprint for searcher:{} leafReaderContext:{} mavVersion:{}", searcher, ctx, maxVersion);
        perSegmentFingerprintCache.put(cacheHelper.getKey(), f);
      }

    } else {
      if (log.isDebugEnabled()) {
        log.debug("IndexFingerprint cache hit for searcher:{} reader:{} readerHash:{} maxVersion:{}", searcher, ctx.reader(), ctx.reader().hashCode(), maxVersion);
      }
    }
    if (log.isDebugEnabled()) {
      log.debug("Cache Size: {}, Segments Size:{}", perSegmentFingerprintCache.size(), searcher.getTopReaderContext().leaves().size());
    }
    return f;
  }

  /**
   * Returns the current registered searcher with its reference count incremented, or null if none are registered.
   */
  public RefCounted<SolrIndexSearcher> getRegisteredSearcher() {
    synchronized (searcherLock) {
      if (_searcher != null) {
        _searcher.incref();
      }
      return _searcher;
    }
  }

  /**
   * Return the newest normal {@link RefCounted}&lt;{@link SolrIndexSearcher}&gt; with
   * the reference count incremented.  It <b>must</b> be decremented when no longer needed.
   * If no searcher is currently open, then if openNew==true a new searcher will be opened,
   * or null is returned if openNew==false.
   */
  public RefCounted<SolrIndexSearcher> getNewestSearcher(boolean openNew) {
    synchronized (searcherLock) {
      if (!_searchers.isEmpty()) {
        RefCounted<SolrIndexSearcher> newest = _searchers.getLast();
        newest.incref();
        return newest;
      }
    }

    return openNew ? getRealtimeSearcher() : null;
  }

  /**
   * Gets the latest real-time searcher w/o forcing open a new searcher if one already exists.
   * The reference count will be incremented.
   */
  public RefCounted<SolrIndexSearcher> getRealtimeSearcher() {
    synchronized (searcherLock) {
      if (realtimeSearcher != null) {
        realtimeSearcher.incref();
        return realtimeSearcher;
      }
    }

    // use the searcher lock to prevent multiple people from trying to open at once
    openSearcherLock.lock();
    try {

      // try again
      synchronized (searcherLock) {
        if (realtimeSearcher != null) {
          realtimeSearcher.incref();
          return realtimeSearcher;
        }
      }

      // force a new searcher open
      return openNewSearcher(true, true);
    } finally {
      openSearcherLock.unlock();
    }
  }


  public RefCounted<SolrIndexSearcher> getSearcher(boolean forceNew, boolean returnSearcher, @SuppressWarnings({"rawtypes"})final Future[] waitSearcher) {
    return getSearcher(forceNew, returnSearcher, waitSearcher, false);
  }


  /**
   * Opens a new searcher and returns a RefCounted&lt;SolrIndexSearcher&gt; with its reference incremented.
   * <p>
   * "realtime" means that we need to open quickly for a realtime view of the index, hence don't do any
   * autowarming and add to the _realtimeSearchers queue rather than the _searchers queue (so it won't
   * be used for autowarming by a future normal searcher).  A "realtime" searcher will currently never
   * become "registered" (since it currently lacks caching).
   * <p>
   * realtimeSearcher is updated to the latest opened searcher, regardless of the value of "realtime".
   * <p>
   * This method acquires openSearcherLock - do not call with searchLock held!
   */
  public RefCounted<SolrIndexSearcher> openNewSearcher(boolean updateHandlerReopens, boolean realtime) {
    if (isClosed()) { // catch some errors quicker
      throw new SolrCoreState.CoreIsClosedException();
    }

    SolrIndexSearcher tmp;
    RefCounted<SolrIndexSearcher> newestSearcher = null;

    openSearcherLock.lock();
    try {
      String newIndexDir = getNewIndexDir();
      String indexDirFile = null;
      String newIndexDirFile = null;

      // if it's not a normal near-realtime update, check that paths haven't changed.
      if (!updateHandlerReopens) {
        indexDirFile = getDirectoryFactory().normalize(getIndexDir());
        newIndexDirFile = getDirectoryFactory().normalize(newIndexDir);
      }

      synchronized (searcherLock) {
        newestSearcher = realtimeSearcher;
        if (newestSearcher != null) {
          newestSearcher.incref();      // the matching decref is in the finally block
        }
      }

      if (newestSearcher != null && (updateHandlerReopens || indexDirFile.equals(newIndexDirFile))) {

        DirectoryReader newReader;
        DirectoryReader currentReader = newestSearcher.get().getRawReader();

        // SolrCore.verbose("start reopen from",previousSearcher,"writer=",writer);

        RefCounted<IndexWriter> writer = getSolrCoreState().getIndexWriter(null);

        try {
          if (writer != null) {
            // if in NRT mode, open from the writer
            newReader = DirectoryReader.openIfChanged(currentReader, writer.get(), true);
          } else {
            // verbose("start reopen without writer, reader=", currentReader);
            newReader = DirectoryReader.openIfChanged(currentReader);
            // verbose("reopen result", newReader);
          }
        } finally {
          if (writer != null) {
            writer.decref();
          }
        }

        if (newReader == null) { // the underlying index has not changed at all

          if (realtime) {
            // if this is a request for a realtime searcher, just return the same searcher
            newestSearcher.incref();
            return newestSearcher;

          } else if (newestSearcher.get().isCachingEnabled() && newestSearcher.get().getSchema() == getLatestSchema()) {
            // absolutely nothing has changed, can use the same searcher
            // but log a message about it to minimize confusion

            newestSearcher.incref();
            if (log.isDebugEnabled()) {
              log.debug("SolrIndexSearcher has not changed - not re-opening: {}", newestSearcher.get().getName());
            }
            return newestSearcher;

          } // ELSE: open a new searcher against the old reader...
          currentReader.incRef();
          newReader = currentReader;
        }

        // for now, turn off caches if this is for a realtime reader 
        // (caches take a little while to instantiate)
        final boolean useCaches = !realtime;
        final String newName = realtime ? "realtime" : "main";
        tmp = new SolrIndexSearcher(this, newIndexDir, getLatestSchema(), newName,
            newReader, true, useCaches, true, directoryFactory);

      } else {
        // newestSearcher == null at this point

        if (newReaderCreator != null) {
          // this is set in the constructor if there is a currently open index writer
          // so that we pick up any uncommitted changes and so we don't go backwards
          // in time on a core reload
          DirectoryReader newReader = newReaderCreator.call();
          tmp = new SolrIndexSearcher(this, newIndexDir, getLatestSchema(),
              (realtime ? "realtime" : "main"), newReader, true, !realtime, true, directoryFactory);
        } else {
          RefCounted<IndexWriter> writer = getSolrCoreState().getIndexWriter(this);
          DirectoryReader newReader = null;
          try {
            newReader = indexReaderFactory.newReader(writer.get(), this);
          } finally {
            writer.decref();
          }
          tmp = new SolrIndexSearcher(this, newIndexDir, getLatestSchema(),
              (realtime ? "realtime" : "main"), newReader, true, !realtime, true, directoryFactory);
        }
      }

      List<RefCounted<SolrIndexSearcher>> searcherList = realtime ? _realtimeSearchers : _searchers;
      RefCounted<SolrIndexSearcher> newSearcher = newHolder(tmp, searcherList);    // refcount now at 1

      // Increment reference again for "realtimeSearcher" variable.  It should be at 2 after.
      // When it's decremented by both the caller of this method, and by realtimeSearcher being replaced,
      // it will be closed.
      newSearcher.incref();

      synchronized (searcherLock) {
        // Check if the core is closed again inside the lock in case this method is racing with a close. If the core is
        // closed, clean up the new searcher and bail.
        if (isClosed()) {
          newSearcher.decref(); // once for caller since we're not returning it
          newSearcher.decref(); // once for ourselves since it won't be "replaced"
          throw new SolrException(ErrorCode.SERVER_ERROR, "openNewSearcher called on closed core");
        }

        if (realtimeSearcher != null) {
          realtimeSearcher.decref();
        }
        realtimeSearcher = newSearcher;
        searcherList.add(realtimeSearcher);
      }

      return newSearcher;

    } catch (Exception e) {
      throw new SolrException(ErrorCode.SERVER_ERROR, "Error opening new searcher", e);
    } finally {
      openSearcherLock.unlock();
      if (newestSearcher != null) {
        newestSearcher.decref();
      }
    }
  }

  /**
   * Get a {@link SolrIndexSearcher} or start the process of creating a new one.
   * <p>
   * The registered searcher is the default searcher used to service queries.
   * A searcher will normally be registered after all of the warming
   * and event handlers (newSearcher or firstSearcher events) have run.
   * In the case where there is no registered searcher, the newly created searcher will
   * be registered before running the event handlers (a slow searcher is better than no searcher).
   *
   * <p>
   * These searchers contain read-only IndexReaders. To access a non read-only IndexReader,
   * see newSearcher(String name, boolean readOnly).
   *
   * <p>
   * If <code>forceNew==true</code> then
   * A new searcher will be opened and registered regardless of whether there is already
   * a registered searcher or other searchers in the process of being created.
   * <p>
   * If <code>forceNew==false</code> then:<ul>
   * <li>If a searcher is already registered, that searcher will be returned</li>
   * <li>If no searcher is currently registered, but at least one is in the process of being created, then
   * this call will block until the first searcher is registered</li>
   * <li>If no searcher is currently registered, and no searchers in the process of being registered, a new
   * searcher will be created.</li>
   * </ul>
   * <p>
   * If <code>returnSearcher==true</code> then a {@link RefCounted}&lt;{@link SolrIndexSearcher}&gt; will be returned with
   * the reference count incremented.  It <b>must</b> be decremented when no longer needed.
   * <p>
   * If <code>waitSearcher!=null</code> and a new {@link SolrIndexSearcher} was created,
   * then it is filled in with a Future that will return after the searcher is registered.  The Future may be set to
   * <code>null</code> in which case the SolrIndexSearcher created has already been registered at the time
   * this method returned.
   * <p>
   *
   * @param forceNew             if true, force the open of a new index searcher regardless if there is already one open.
   * @param returnSearcher       if true, returns a {@link SolrIndexSearcher} holder with the refcount already incremented.
   * @param waitSearcher         if non-null, will be filled in with a {@link Future} that will return after the new searcher is registered.
   * @param updateHandlerReopens if true, the UpdateHandler will be used when reopening a {@link SolrIndexSearcher}.
   */
  public RefCounted<SolrIndexSearcher> getSearcher(boolean forceNew, boolean returnSearcher, @SuppressWarnings({"rawtypes"})final Future[] waitSearcher, boolean updateHandlerReopens) {
    // it may take some time to open an index.... we may need to make
    // sure that two threads aren't trying to open one at the same time
    // if it isn't necessary.

    synchronized (searcherLock) {
      for (; ; ) { // this loop is so w can retry in the event that we exceed maxWarmingSearchers
        // see if we can return the current searcher
        if (_searcher != null && !forceNew) {
          if (returnSearcher) {
            _searcher.incref();
            return _searcher;
          } else {
            return null;
          }
        }

        // check to see if we can wait for someone else's searcher to be set
        if (onDeckSearchers > 0 && !forceNew && _searcher == null) {
          try {
            searcherLock.wait();
          } catch (InterruptedException e) {
            if (log.isInfoEnabled()) {
              log.info(SolrException.toStr(e));
            }
          }
        }

        // check again: see if we can return right now
        if (_searcher != null && !forceNew) {
          if (returnSearcher) {
            _searcher.incref();
            return _searcher;
          } else {
            return null;
          }
        }

        // At this point, we know we need to open a new searcher...
        // first: increment count to signal other threads that we are
        //        opening a new searcher.
        onDeckSearchers++;
        newSearcherCounter.inc();
        if (onDeckSearchers < 1) {
          // should never happen... just a sanity check
          log.error("{}ERROR!!! onDeckSearchers is {}", logid, onDeckSearchers);
          onDeckSearchers = 1;  // reset
        } else if (onDeckSearchers > maxWarmingSearchers) {
          onDeckSearchers--;
          newSearcherMaxReachedCounter.inc();
          try {
            searcherLock.wait();
          } catch (InterruptedException e) {
            if (log.isInfoEnabled()) {
              log.info(SolrException.toStr(e));
            }
          }
          continue;  // go back to the top of the loop and retry
        } else if (onDeckSearchers > 1) {
          log.warn("{}PERFORMANCE WARNING: Overlapping onDeckSearchers={}", logid, onDeckSearchers);
        }

        break; // I can now exit the loop and proceed to open a searcher
      }
    }

    // a signal to decrement onDeckSearchers if something goes wrong.
    final boolean[] decrementOnDeckCount = new boolean[]{true};
    RefCounted<SolrIndexSearcher> currSearcherHolder = null;     // searcher we are autowarming from
    RefCounted<SolrIndexSearcher> searchHolder = null;
    boolean success = false;

    openSearcherLock.lock();
    Timer.Context timerContext = newSearcherTimer.time();
    try {
      searchHolder = openNewSearcher(updateHandlerReopens, false);
      // the searchHolder will be incremented once already (and it will eventually be assigned to _searcher when registered)
      // increment it again if we are going to return it to the caller.
      if (returnSearcher) {
        searchHolder.incref();
      }


      final RefCounted<SolrIndexSearcher> newSearchHolder = searchHolder;
      final SolrIndexSearcher newSearcher = newSearchHolder.get();


      boolean alreadyRegistered = false;
      synchronized (searcherLock) {
        if (_searcher == null) {
          // if there isn't a current searcher then we may
          // want to register this one before warming is complete instead of waiting.
          if (solrConfig.useColdSearcher) {
            registerSearcher(newSearchHolder);
            decrementOnDeckCount[0] = false;
            alreadyRegistered = true;
          }
        } else {
          // get a reference to the current searcher for purposes of autowarming.
          currSearcherHolder = _searcher;
          currSearcherHolder.incref();
        }
      }


      final SolrIndexSearcher currSearcher = currSearcherHolder == null ? null : currSearcherHolder.get();

      @SuppressWarnings({"rawtypes"})
      Future future = null;

      // if the underlying searcher has not changed, no warming is needed
      if (newSearcher != currSearcher) {

        // warm the new searcher based on the current searcher.
        // should this go before the other event handlers or after?
        if (currSearcher != null) {
          future = searcherExecutor.submit(() -> {
            Timer.Context warmupContext = newSearcherWarmupTimer.time();
            try {
              newSearcher.warm(currSearcher);
            } catch (Throwable e) {
              SolrException.log(log, e);
              if (e instanceof Error) {
                throw (Error) e;
              }
            } finally {
              warmupContext.close();
            }
            return null;
          });
        }

        if (currSearcher == null) {
          future = searcherExecutor.submit(() -> {
            try {
              for (PluginHolder<SolrEventListener>  listener : firstSearcherListeners) {
                listener.get().newSearcher(newSearcher, null);
              }
            } catch (Throwable e) {
              SolrException.log(log, null, e);
              if (e instanceof Error) {
                throw (Error) e;
              }
            }
            return null;
          });
        }

        if (currSearcher != null) {
          future = searcherExecutor.submit(() -> {
            try {
              for (PluginHolder<SolrEventListener>  listener : newSearcherListeners) {
                listener.get().newSearcher(newSearcher, currSearcher);
              }
            } catch (Throwable e) {
              SolrException.log(log, null, e);
              if (e instanceof Error) {
                throw (Error) e;
              }
            }
            return null;
          });
        }

      }


      // WARNING: this code assumes a single threaded executor (that all tasks
      // queued will finish first).
      final RefCounted<SolrIndexSearcher> currSearcherHolderF = currSearcherHolder;
      if (!alreadyRegistered) {
        future = searcherExecutor.submit(
            () -> {
              try {
                // registerSearcher will decrement onDeckSearchers and
                // do a notify, even if it fails.
                registerSearcher(newSearchHolder);
              } catch (Throwable e) {
                SolrException.log(log, e);
                if (e instanceof Error) {
                  throw (Error) e;
                }
              } finally {
                // we are all done with the old searcher we used
                // for warming...
                if (currSearcherHolderF != null) currSearcherHolderF.decref();
              }
              return null;
            }
        );
      }

      if (waitSearcher != null) {
        waitSearcher[0] = future;
      }

      success = true;

      // Return the searcher as the warming tasks run in parallel
      // callers may wait on the waitSearcher future returned.
      return returnSearcher ? newSearchHolder : null;

    } catch (Exception e) {
      if (e instanceof RuntimeException) throw (RuntimeException) e;
      throw new SolrException(ErrorCode.SERVER_ERROR, e);
    } finally {

      timerContext.close();

      if (!success) {
        newSearcherOtherErrorsCounter.inc();
        ;
        synchronized (searcherLock) {
          onDeckSearchers--;

          if (onDeckSearchers < 0) {
            // sanity check... should never happen
            log.error("{}ERROR!!! onDeckSearchers after decrement={}", logid, onDeckSearchers);
            onDeckSearchers = 0; // try and recover
          }
          // if we failed, we need to wake up at least one waiter to continue the process
          searcherLock.notify();
        }

        if (currSearcherHolder != null) {
          currSearcherHolder.decref();
        }

        if (searchHolder != null) {
          searchHolder.decref();      // decrement 1 for _searcher (searchHolder will never become _searcher now)
          if (returnSearcher) {
            searchHolder.decref();    // decrement 1 because we won't be returning the searcher to the user
          }
        }
      }

      // we want to do this after we decrement onDeckSearchers so another thread
      // doesn't increment first and throw a false warning.
      openSearcherLock.unlock();

    }

  }


  private RefCounted<SolrIndexSearcher> newHolder(SolrIndexSearcher newSearcher, final List<RefCounted<SolrIndexSearcher>> searcherList) {
    RefCounted<SolrIndexSearcher> holder = new RefCounted<SolrIndexSearcher>(newSearcher) {
      @Override
      public void close() {
        try {
          synchronized (searcherLock) {
            // it's possible for someone to get a reference via the _searchers queue
            // and increment the refcount while RefCounted.close() is being called.
            // we check the refcount again to see if this has happened and abort the close.
            // This relies on the RefCounted class allowing close() to be called every
            // time the counter hits zero.
            if (refcount.get() > 0) return;
            searcherList.remove(this);
          }
          resource.close();
        } catch (Exception e) {
          // do not allow decref() operations to fail since they are typically called in finally blocks
          // and throwing another exception would be very unexpected.
          SolrException.log(log, "Error closing searcher:" + this, e);
        }
      }
    };
    holder.incref();  // set ref count to 1 to account for this._searcher
    return holder;
  }

  public boolean isReloaded() {
    return isReloaded;
  }

  // Take control of newSearcherHolder (which should have a reference count of at
  // least 1 already.  If the caller wishes to use the newSearcherHolder directly
  // after registering it, then they should increment the reference count *before*
  // calling this method.
  //
  // onDeckSearchers will also be decremented (it should have been incremented
  // as a result of opening a new searcher).
  private void registerSearcher(RefCounted<SolrIndexSearcher> newSearcherHolder) {
    synchronized (searcherLock) {
      try {
        if (_searcher == newSearcherHolder) {
          // trying to re-register the same searcher... this can now happen when a commit has been done but
          // there were no changes to the index.
          newSearcherHolder.decref();  // decref since the caller should have still incref'd (since they didn't know the searcher was the same)
          return;  // still execute the finally block to notify anyone waiting.
        }

        if (_searcher != null) {
          _searcher.decref();   // dec refcount for this._searcher
          _searcher = null;
        }

        _searcher = newSearcherHolder;
        SolrIndexSearcher newSearcher = newSearcherHolder.get();

        /***
         // a searcher may have been warming asynchronously while the core was being closed.
         // if this happens, just close the searcher.
         if (isClosed()) {
         // NOTE: this should not happen now - see close() for details.
         // *BUT* if we left it enabled, this could still happen before
         // close() stopped the executor - so disable this test for now.
         log.error("Ignoring searcher register on closed core:{}", newSearcher);
         _searcher.decref();
         }
         ***/

        newSearcher.register(); // register subitems (caches)

        if (log.isInfoEnabled()) {
          log.info("{} Registered new searcher autowarm time: {} ms", logid, newSearcher.getWarmupTime());
        }

      } catch (Exception e) {
        // an exception in register() shouldn't be fatal.
        log(e);
      } finally {
        // wake up anyone waiting for a searcher
        // even in the face of errors.
        onDeckSearchers--;
        searcherLock.notifyAll();
        assert TestInjection.injectSearcherHooks(getCoreDescriptor() != null && getCoreDescriptor().getCloudDescriptor() != null ? getCoreDescriptor().getCloudDescriptor().getCollectionName() : null);
      }
    }
  }


  public void closeSearcher() {
    log.debug("{}Closing main searcher on request.", logid);
    synchronized (searcherLock) {
      if (realtimeSearcher != null) {
        realtimeSearcher.decref();
        realtimeSearcher = null;
      }
      if (_searcher != null) {
        _searcher.decref();   // dec refcount for this._searcher
        _searcher = null; // isClosed() does check this
      }
    }
  }

  public void execute(SolrRequestHandler handler, SolrQueryRequest req, SolrQueryResponse rsp) {
    if (handler == null) {
      String msg = "Null Request Handler '" +
          req.getParams().get(CommonParams.QT) + "'";

      log.warn("{}{}:{}", logid, msg, req);

      throw new SolrException(ErrorCode.BAD_REQUEST, msg);
    }

    preDecorateResponse(req, rsp);

    /*
     * Keeping this usage of isDebugEnabled because the extraction of the log data as a string might be slow. TODO:
     * Determine how likely it is that something is going to go wrong that will prevent the logging at INFO further
     * down, and if possible, prevent that situation. The handleRequest and postDecorateResponse methods do not indicate
     * that they throw any checked exceptions, so it would have to be an unchecked exception that causes any problems.
     */
    if (requestLog.isDebugEnabled() && rsp.getToLog().size() > 0) {
      // log request at debug in case something goes wrong and we aren't able to log later
      requestLog.debug(rsp.getToLogAsString(logid));
    }

    // TODO: this doesn't seem to be working correctly and causes problems with the example server and distrib (for example /spell)
    // if (req.getParams().getBool(ShardParams.IS_SHARD,false) && !(handler instanceof SearchHandler))
    //   throw new SolrException(SolrException.ErrorCode.BAD_REQUEST,"isShard is only acceptable with search handlers");

    handler.handleRequest(req, rsp);
    postDecorateResponse(handler, req, rsp);

    if (rsp.getToLog().size() > 0) {
      if (requestLog.isInfoEnabled()) {
        requestLog.info(rsp.getToLogAsString(logid));
      }

      /* slowQueryThresholdMillis defaults to -1 in SolrConfig -- not enabled.*/
      if (log.isWarnEnabled() && slowQueryThresholdMillis >= 0) {
        final long qtime = (long) (req.getRequestTimer().getTime());
        if (qtime >= slowQueryThresholdMillis) {
          slowLog.warn("slow: {}", rsp.getToLogAsString(logid));
        }
      }
    }
  }

  public static void preDecorateResponse(SolrQueryRequest req, SolrQueryResponse rsp) {
    // setup response header
    final NamedList<Object> responseHeader = new SimpleOrderedMap<>();
    rsp.addResponseHeader(responseHeader);

    // toLog is a local ref to the same NamedList used by the response
    NamedList<Object> toLog = rsp.getToLog();

    // for back compat, we set these now just in case other code
    // are expecting them during handleRequest
    toLog.add("webapp", req.getContext().get("webapp"));
    toLog.add(PATH, req.getContext().get(PATH));

    final SolrParams params = req.getParams();
    final String lpList = params.get(CommonParams.LOG_PARAMS_LIST);
    if (lpList == null) {
      toLog.add("params", "{" + req.getParamString() + "}");
    } else if (lpList.length() > 0) {

      // Filter params by those in LOG_PARAMS_LIST so that we can then call toString
      HashSet<String> lpSet = new HashSet<>(Arrays.asList(lpList.split(",")));
      SolrParams filteredParams = new SolrParams() {
        private static final long serialVersionUID = -643991638344314066L;

        @Override
        public Iterator<String> getParameterNamesIterator() {
          return Iterators.filter(params.getParameterNamesIterator(), lpSet::contains);
        }

        @Override
        public String get(String param) { // assume param is in lpSet
          return params.get(param);
        } //assume in lpSet

        @Override
        public String[] getParams(String param) { // assume param is in lpSet
          return params.getParams(param);
        } // assume in lpSet
      };

      toLog.add("params", "{" + filteredParams + "}");
    }
  }

  /**
   * Put status, QTime, and possibly request handler and params, in the response header
   */
  public static void postDecorateResponse
  (SolrRequestHandler handler, SolrQueryRequest req, SolrQueryResponse rsp) {
    // TODO should check that responseHeader has not been replaced by handler
    NamedList<Object> responseHeader = rsp.getResponseHeader();
    final int qtime = (int) (req.getRequestTimer().getTime());
    int status = 0;
    Exception exception = rsp.getException();
    if (exception != null) {
      if (exception instanceof SolrException)
        status = ((SolrException) exception).code();
      else
        status = 500;
    }
    responseHeader.add("status", status);
    responseHeader.add("QTime", qtime);

    if (rsp.getToLog().size() > 0) {
      rsp.getToLog().add("status", status);
      rsp.getToLog().add("QTime", qtime);
    }

    SolrParams params = req.getParams();
    if (null != handler && params.getBool(CommonParams.HEADER_ECHO_HANDLER, false)) {
      responseHeader.add("handler", handler.getName());
    }

    // Values for echoParams... false/true/all or false/explicit/all ???
    String ep = params.get(CommonParams.HEADER_ECHO_PARAMS, null);
    if (ep != null) {
      EchoParamStyle echoParams = EchoParamStyle.get(ep);
      if (echoParams == null) {
        throw new SolrException(ErrorCode.BAD_REQUEST, "Invalid value '" + ep + "' for " + CommonParams.HEADER_ECHO_PARAMS
            + " parameter, use '" + EchoParamStyle.EXPLICIT + "' or '" + EchoParamStyle.ALL + "'");
      }
      if (echoParams == EchoParamStyle.EXPLICIT) {
        responseHeader.add("params", req.getOriginalParams().toNamedList());
      } else if (echoParams == EchoParamStyle.ALL) {
        responseHeader.add("params", req.getParams().toNamedList());
      }
    }
  }

  final public static void log(Throwable e) {
    SolrException.log(log, null, e);
  }

  public PluginBag<QueryResponseWriter> getResponseWriters() {
    return responseWriters;
  }

  private final PluginBag<QueryResponseWriter> responseWriters = new PluginBag<>(QueryResponseWriter.class, this);
  public static final Map<String, QueryResponseWriter> DEFAULT_RESPONSE_WRITERS;

  static {
    HashMap<String, QueryResponseWriter> m = new HashMap<>(15, 1);
    m.put("xml", new XMLResponseWriter());
    m.put(CommonParams.JSON, new JSONResponseWriter());
    m.put("standard", m.get(CommonParams.JSON));
    m.put("geojson", new GeoJSONResponseWriter());
    m.put("graphml", new GraphMLResponseWriter());
    m.put("python", new PythonResponseWriter());
    m.put("php", new PHPResponseWriter());
    m.put("phps", new PHPSerializedResponseWriter());
    m.put("ruby", new RubyResponseWriter());
    m.put("raw", new RawResponseWriter());
    m.put(CommonParams.JAVABIN, new BinaryResponseWriter());
    m.put("csv", new CSVResponseWriter());
    m.put("schema.xml", new SchemaXmlResponseWriter());
    m.put("smile", new SmileResponseWriter());
    m.put(ReplicationHandler.FILE_STREAM, getFileStreamWriter());
    DEFAULT_RESPONSE_WRITERS = Collections.unmodifiableMap(m);
    try {
      m.put("xlsx",
          (QueryResponseWriter) Class.forName("org.apache.solr.handler.extraction.XLSXResponseWriter").getConstructor().newInstance());
    } catch (Exception e) {
      //don't worry; solrcell contrib not in class path
    }
  }

  private static BinaryResponseWriter getFileStreamWriter() {
    return new BinaryResponseWriter() {
      @Override
      public void write(OutputStream out, SolrQueryRequest req, SolrQueryResponse response) throws IOException {
        RawWriter rawWriter = (RawWriter) response.getValues().get(ReplicationHandler.FILE_STREAM);
        if (rawWriter != null) {
          rawWriter.write(out);
          if (rawWriter instanceof Closeable) ((Closeable) rawWriter).close();
        }

      }

      @Override
      public String getContentType(SolrQueryRequest request, SolrQueryResponse response) {
        RawWriter rawWriter = (RawWriter) response.getValues().get(ReplicationHandler.FILE_STREAM);
        if (rawWriter != null) {
          return rawWriter.getContentType();
        } else {
          return BinaryResponseParser.BINARY_CONTENT_TYPE;
        }
      }
    };
  }

  public MemClassLoader getMemClassLoader() {
    return memClassLoader;
  }

  public interface RawWriter {
    default String getContentType() {
      return BinaryResponseParser.BINARY_CONTENT_TYPE;
    }

    void write(OutputStream os) throws IOException;
  }

  /**
   * Configure the query response writers. There will always be a default writer; additional
   * writers may also be configured.
   */
  private void initWriters() {
    responseWriters.init(DEFAULT_RESPONSE_WRITERS, this);
    // configure the default response writer; this one should never be null
    if (responseWriters.getDefault() == null) responseWriters.setDefault("standard");
  }


  /**
   * Finds a writer by name, or returns the default writer if not found.
   */
  public final QueryResponseWriter getQueryResponseWriter(String writerName) {
    return responseWriters.get(writerName, true);
  }

  /**
   * Returns the appropriate writer for a request. If the request specifies a writer via the
   * 'wt' parameter, attempts to find that one; otherwise return the default writer.
   */
  public final QueryResponseWriter getQueryResponseWriter(SolrQueryRequest request) {
    return getQueryResponseWriter(request.getParams().get(CommonParams.WT));
  }


  private final PluginBag<QParserPlugin> qParserPlugins = new PluginBag<>(QParserPlugin.class, this);

  public QParserPlugin getQueryPlugin(String parserName) {
    return qParserPlugins.get(parserName);
  }

  private final PluginBag<ValueSourceParser> valueSourceParsers = new PluginBag<>(ValueSourceParser.class, this);

  private final PluginBag<TransformerFactory> transformerFactories = new PluginBag<>(TransformerFactory.class, this);

  @SuppressWarnings({"unchecked"})
  <T> Map<String, T> createInstances(Map<String, Class<? extends T>> map) {
    Map<String, T> result = new LinkedHashMap<>(map.size(), 1);
    for (Map.Entry<String, Class<? extends T>> e : map.entrySet()) {
      try {
        Object o = getResourceLoader().newInstance(e.getValue().getName(), e.getValue());
        result.put(e.getKey(), (T) o);
      } catch (Exception exp) {
        //should never happen
        throw new SolrException(ErrorCode.SERVER_ERROR, "Unable to instantiate class", exp);
      }
    }
    return result;
  }

  public TransformerFactory getTransformerFactory(String name) {
    return transformerFactories.get(name);
  }

  public void addTransformerFactory(String name, TransformerFactory factory) {
    transformerFactories.put(name, factory);
  }


  /**
   * @param registry     The map to which the instance should be added to. The key is the name attribute
   * @param type         the class or interface that the instance should extend or implement.
   * @param defClassName If PluginInfo does not have a classname, use this as the classname
   * @return The default instance . The one with (default=true)
   */
  private <T> T initPlugins(Map<String, T> registry, Class<T> type, String defClassName) {
    return initPlugins(solrConfig.getPluginInfos(type.getName()), registry, type, defClassName);
  }

  public <T> T initPlugins(List<PluginInfo> pluginInfos, Map<String, T> registry, Class<T> type, String defClassName) {
    T def = null;
    for (PluginInfo info : pluginInfos) {
      T o = createInitInstance(info, type, type.getSimpleName(), defClassName);
      registry.put(info.name, o);
      if (o instanceof SolrMetricProducer) {
        coreMetricManager.registerMetricProducer(type.getSimpleName() + "." + info.name, (SolrMetricProducer) o);
      }
      if (info.isDefault()) {
        def = o;
      }
    }
    return def;
  }

  public void initDefaultPlugin(Object plugin, @SuppressWarnings({"rawtypes"})Class type) {
    if (plugin instanceof SolrMetricProducer) {
      coreMetricManager.registerMetricProducer(type.getSimpleName() + ".default", (SolrMetricProducer) plugin);
    }
  }

  /**
   * For a given List of PluginInfo return the instances as a List
   *
   * @param defClassName The default classname if PluginInfo#className == null
   * @return The instances initialized
   */
  public <T> List<T> initPlugins(List<PluginInfo> pluginInfos, Class<T> type, String defClassName) {
    if (pluginInfos.isEmpty()) return Collections.emptyList();
    List<T> result = new ArrayList<>(pluginInfos.size());
    for (PluginInfo info : pluginInfos) result.add(createInitInstance(info, type, type.getSimpleName(), defClassName));
    return result;
  }

  /**
   * @param registry The map to which the instance should be added to. The key is the name attribute
   * @param type     The type of the Plugin. These should be standard ones registered by type.getName() in SolrConfig
   * @return The default if any
   */
  public <T> T initPlugins(Map<String, T> registry, Class<T> type) {
    return initPlugins(registry, type, null);
  }

  public ValueSourceParser getValueSourceParser(String parserName) {
    return valueSourceParsers.get(parserName);
  }

  /**
   * Creates and initializes a RestManager based on configuration args in solrconfig.xml.
   * RestManager provides basic storage support for managed resource data, such as to
   * persist stopwords to ZooKeeper if running in SolrCloud mode.
   */
  @SuppressWarnings("unchecked")
  protected RestManager initRestManager() throws SolrException {

    PluginInfo restManagerPluginInfo =
        getSolrConfig().getPluginInfo(RestManager.class.getName());

    NamedList<String> initArgs = null;
    RestManager mgr = null;
    if (restManagerPluginInfo != null) {
      if (restManagerPluginInfo.className != null) {
        mgr = resourceLoader.newInstance(restManagerPluginInfo.className, RestManager.class);
      }

      if (restManagerPluginInfo.initArgs != null) {
        initArgs = (NamedList<String>) restManagerPluginInfo.initArgs;
      }
    }

    if (mgr == null)
      mgr = new RestManager();

    if (initArgs == null)
      initArgs = new NamedList<>();

    String collection = getCoreDescriptor().getCollectionName();
    StorageIO storageIO =
        ManagedResourceStorage.newStorageIO(collection, resourceLoader, initArgs);
    mgr.init(resourceLoader, initArgs, storageIO);

    return mgr;
  }

  public CoreDescriptor getCoreDescriptor() {
    return coreContainer.getCoreDescriptor(name);
  }

  public IndexDeletionPolicyWrapper getDeletionPolicy() {
    return solrDelPolicy;
  }

  /**
   * @return A reference of {@linkplain SolrSnapshotMetaDataManager}
   * managing the persistent snapshots for this Solr core.
   */
  public SolrSnapshotMetaDataManager getSnapshotMetaDataManager() {
    return snapshotMgr;
  }

  public ReentrantLock getRuleExpiryLock() {
    return ruleExpiryLock;
  }

  /////////////////////////////////////////////////////////////////////
  // SolrInfoBean stuff: Statistics and Module Info
  /////////////////////////////////////////////////////////////////////

  @Override
  public String getDescription() {
    return "SolrCore";
  }

  @Override
  public Category getCategory() {
    return Category.CORE;
  }

  public Codec getCodec() {
    return codec;
  }

  public void unloadOnClose(final CoreDescriptor desc, boolean deleteIndexDir, boolean deleteDataDir, boolean deleteInstanceDir) {
    if (deleteIndexDir) {
      try {
        directoryFactory.remove(getIndexDir());
      } catch (Exception e) {
        SolrException.log(log, "Failed to flag index dir for removal for core:" + name + " dir:" + getIndexDir());
      }
    }
    if (deleteDataDir) {
      try {
        directoryFactory.remove(getDataDir(), true);
      } catch (Exception e) {
        SolrException.log(log, "Failed to flag data dir for removal for core:" + name + " dir:" + getDataDir());
      }
    }
    if (deleteInstanceDir) {
      addCloseHook(new CloseHook() {
        @Override
        public void preClose(SolrCore core) {
          // empty block
        }

        @Override
        public void postClose(SolrCore core) {
          if (desc != null) {
            try {
              FileUtils.deleteDirectory(desc.getInstanceDir().toFile());
            } catch (IOException e) {
              SolrException.log(log, "Failed to delete instance dir for core:"
                  + core.getName() + " dir:" + desc.getInstanceDir());
            }
          }
        }
      });
    }
  }

  public static void deleteUnloadedCore(CoreDescriptor cd, boolean deleteDataDir, boolean deleteInstanceDir) {
    if (deleteDataDir) {
      File dataDir = cd.getInstanceDir().resolve(cd.getDataDir()).toFile();
      try {
        FileUtils.deleteDirectory(dataDir);
      } catch (IOException e) {
        log.error("Failed to delete data dir for unloaded core: {} dir: {}", cd.getName(), dataDir.getAbsolutePath(), e);
      }
    }
    if (deleteInstanceDir) {
      try {
        FileUtils.deleteDirectory(cd.getInstanceDir().toFile());
      } catch (IOException e) {
        log.error("Failed to delete instance dir for unloaded core: {} dir: {}", cd.getName(), cd.getInstanceDir(), e);
      }
    }
  }


  /**
   * Register to notify for any file change in the conf directory.
   * If the file change results in a core reload , then the listener
   * is not fired
   */
  public void addConfListener(Runnable runnable) {
    confListeners.add(runnable);
  }

  /**
   * Remove a listener
   */
  public boolean removeConfListener(Runnable runnable) {
    return confListeners.remove(runnable);
  }

  /**
   * This registers one listener for the entire conf directory. In zookeeper
   * there is no event fired when children are modified. So , we expect everyone
   * to 'touch' the /conf directory by setting some data  so that events are triggered.
   */
  private void registerConfListener() {
    if (!(resourceLoader instanceof ZkSolrResourceLoader)) return;
    final ZkSolrResourceLoader zkSolrResourceLoader = (ZkSolrResourceLoader) resourceLoader;
    if (zkSolrResourceLoader != null)
      zkSolrResourceLoader.getZkController().registerConfListenerForCore(
          zkSolrResourceLoader.getConfigSetZkPath(),
          this,
          getConfListener(this, zkSolrResourceLoader));

  }


  public static Runnable getConfListener(SolrCore core, ZkSolrResourceLoader zkSolrResourceLoader) {
    final String coreName = core.getName();
    final CoreContainer cc = core.getCoreContainer();
    final String overlayPath = zkSolrResourceLoader.getConfigSetZkPath() + "/" + ConfigOverlay.RESOURCE_NAME;
    final String solrConfigPath = zkSolrResourceLoader.getConfigSetZkPath() + "/" + core.getSolrConfig().getName();
    String schemaRes = null;
    if (core.getLatestSchema().isMutable() && core.getLatestSchema() instanceof ManagedIndexSchema) {
      ManagedIndexSchema mis = (ManagedIndexSchema) core.getLatestSchema();
      schemaRes = mis.getResourceName();
    }
    final String managedSchmaResourcePath = schemaRes == null ? null : zkSolrResourceLoader.getConfigSetZkPath() + "/" + schemaRes;
    return () -> {
      log.info("config update listener called for core {}", coreName);
      SolrZkClient zkClient = cc.getZkController().getZkClient();
      int solrConfigversion, overlayVersion, managedSchemaVersion = 0;
      SolrConfig cfg = null;
      try (SolrCore solrCore = cc.solrCores.getCoreFromAnyList(coreName, true)) {
        if (solrCore == null || solrCore.isClosed() || solrCore.getCoreContainer().isShutDown()) return;
        cfg = solrCore.getSolrConfig();
        solrConfigversion = solrCore.getSolrConfig().getOverlay().getZnodeVersion();
        overlayVersion = solrCore.getSolrConfig().getZnodeVersion();
        if (managedSchmaResourcePath != null) {
          managedSchemaVersion = ((ManagedIndexSchema) solrCore.getLatestSchema()).getSchemaZkVersion();
        }

      }
      if (cfg != null) {
        cfg.refreshRequestParams();
      }
      if (checkStale(zkClient, overlayPath, solrConfigversion) ||
          checkStale(zkClient, solrConfigPath, overlayVersion) ||
          checkStale(zkClient, managedSchmaResourcePath, managedSchemaVersion)) {
        log.info("core reload {}", coreName);
        SolrConfigHandler configHandler = ((SolrConfigHandler) core.getRequestHandler("/config"));
        if (configHandler.getReloadLock().tryLock()) {

          try {
            cc.reload(coreName);
          } catch (SolrCoreState.CoreIsClosedException e) {
            /*no problem this core is already closed*/
          } finally {
            configHandler.getReloadLock().unlock();
          }

        } else {
          log.info("Another reload is in progress. Not doing anything.");
        }
        return;
      }
      //some files in conf directory may have  other than managedschema, overlay, params
      try (SolrCore solrCore = cc.solrCores.getCoreFromAnyList(coreName, true)) {
        if (solrCore == null || solrCore.isClosed() || cc.isShutDown()) return;
        for (Runnable listener : solrCore.confListeners) {
          try {
            listener.run();
          } catch (Exception e) {
            log.error("Error in listener ", e);
          }
        }
      }

    };
  }

  public void registerInfoBean(String name, SolrInfoBean solrInfoBean) {
    infoRegistry.put(name, solrInfoBean);

    if (solrInfoBean instanceof SolrMetricProducer) {
      SolrMetricProducer producer = (SolrMetricProducer) solrInfoBean;
      coreMetricManager.registerMetricProducer(name, producer);
    }
  }

  private static boolean checkStale(SolrZkClient zkClient, String zkPath, int currentVersion) {
    if (zkPath == null) return false;
    try {
      Stat stat = zkClient.exists(zkPath, null, true);
      if (stat == null) {
        if (currentVersion > -1) return true;
        return false;
      }
      if (stat.getVersion() > currentVersion) {
        if (log.isDebugEnabled()) {
          log.debug("{} is stale will need an update from {} to {}", zkPath, currentVersion, stat.getVersion());
        }
        return true;
      }
      return false;
    } catch (KeeperException.NoNodeException nne) {
      //no problem
    } catch (KeeperException e) {
      log.error("error refreshing solrconfig ", e);
    } catch (InterruptedException e) {
      Thread.currentThread().interrupt();
    }
    return false;
  }

  public void cleanupOldIndexDirectories(boolean reload) {
    final DirectoryFactory myDirFactory = getDirectoryFactory();
    final String myDataDir = getDataDir();
    final String myIndexDir = getNewIndexDir(); // ensure the latest replicated index is protected 
    final String coreName = getName();
    if (myDirFactory != null && myDataDir != null && myIndexDir != null) {
      Thread cleanupThread = new Thread(() -> {
        log.debug("Looking for old index directories to cleanup for core {} in {}", coreName, myDataDir);
        try {
          myDirFactory.cleanupOldIndexDirectories(myDataDir, myIndexDir, reload);
        } catch (Exception exc) {
          log.error("Failed to cleanup old index directories for core {}", coreName, exc);
        }
      }, "OldIndexDirectoryCleanupThreadForCore-" + coreName);
      cleanupThread.setDaemon(true);
      cleanupThread.start();
    }
  }

  @SuppressWarnings({"rawtypes"})
  private static final Map implicitPluginsInfo = (Map) Utils.fromJSONResource("ImplicitPlugins.json");

  @SuppressWarnings({"unchecked", "rawtypes"})
  public List<PluginInfo> getImplicitHandlers() {
    List<PluginInfo> implicits = new ArrayList<>();
    Map requestHandlers = (Map) implicitPluginsInfo.get(SolrRequestHandler.TYPE);
    for (Object o : requestHandlers.entrySet()) {
      Map.Entry<String, Map> entry = (Map.Entry<String, Map>) o;
      Map info = Utils.getDeepCopy(entry.getValue(), 4);
      info.put(NAME, entry.getKey());
      implicits.add(new PluginInfo(SolrRequestHandler.TYPE, info));
    }
    return implicits;
  }

  /**
   * Convenience method to load a blob. This method minimizes the degree to which component and other code needs
   * to depend on the structure of solr's object graph and ensures that a proper close hook is registered. This method
   * should normally be called in {@link SolrCoreAware#inform(SolrCore)}, and should never be called during request
   * processing. The Decoder will only run on the first invocations, subsequent invocations will return the
   * cached object.
   *
   * @param key     A key in the format of name/version for a blob stored in the
   *                {@link CollectionAdminParams#SYSTEM_COLL} blob store via the Blob Store API
   * @param decoder a decoder with which to convert the blob into a Java Object representation (first time only)
   * @return a reference to the blob that has already cached the decoded version.
   */
  @SuppressWarnings({"rawtypes"})
  public BlobRepository.BlobContentRef loadDecodeAndCacheBlob(String key, BlobRepository.Decoder<Object> decoder) {
    // make sure component authors don't give us oddball keys with no version...
    if (!BlobRepository.BLOB_KEY_PATTERN_CHECKER.matcher(key).matches()) {
      throw new IllegalArgumentException("invalid key format, must end in /N where N is the version number");
    }
    // define the blob
    @SuppressWarnings({"rawtypes"})
    BlobRepository.BlobContentRef blobRef = coreContainer.getBlobRepository().getBlobIncRef(key, decoder);
    addCloseHook(new CloseHook() {
      @Override
      public void preClose(SolrCore core) {
      }

      @Override
      public void postClose(SolrCore core) {
        coreContainer.getBlobRepository().decrementBlobRefCount(blobRef);
      }
    });
    return blobRef;
  }

  public PackageListeningClassLoader getCoreReloadingClassLoader(){
    return coreReloadingClassLoader;
  }
  /**
   * Run an arbitrary task in it's own thread. This is an expert option and is
   * a method you should use with great care. It would be bad to run something that never stopped
   * or run something that took a very long time. Typically this is intended for actions that take
   * a few seconds, and therefore would be bad to wait for within a request, but but would not pose
   * a significant hindrance to server shut down times. It is not intended for long running tasks
   * and if you are using a Runnable with a loop in it, you are almost certainly doing it wrong.
   * <p>
   * WARNING: Solr wil not be able to shut down gracefully until this task completes!
   * <p>
   * A significant upside of using this method vs creating your own ExecutorService is that your code
   * does not have to properly shutdown executors which typically is risky from a unit testing
   * perspective since the test framework will complain if you don't carefully ensure the executor
   * shuts down before the end of the test. Also the threads running this task are sure to have
   * a proper MDC for logging.
   *
   * @param r the task to run
   */
  public void runAsync(Runnable r) {
    coreAsyncTaskExecutor.submit(r);
  }
}<|MERGE_RESOLUTION|>--- conflicted
+++ resolved
@@ -962,15 +962,12 @@
               () -> setLatestSchema(configSet.getIndexSchema(true)));
       this.packageListeners.addListener(schemaPluginsLoader);
       IndexSchema schema = configSet.getIndexSchema();
-<<<<<<< HEAD
+
       this.coreReloadingClassLoader = new PackageListeningClassLoader(coreContainer,
               resourceLoader,
               solrConfig::maxPackageVersion,
               () -> coreContainer.reload(name, uniqueId));
       this.packageListeners.addListener(coreReloadingClassLoader);
-=======
-
->>>>>>> 03d658a7
       this.configSetProperties = configSet.getProperties();
       // Initialize the metrics manager
       this.coreMetricManager = initCoreMetricManager(solrConfig);
