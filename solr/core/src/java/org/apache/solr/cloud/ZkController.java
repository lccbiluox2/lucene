--- conflicted
+++ resolved
@@ -55,30 +55,7 @@
 import org.apache.solr.cloud.overseer.SliceMutator;
 import org.apache.solr.common.SolrException;
 import org.apache.solr.common.SolrException.ErrorCode;
-<<<<<<< HEAD
-import org.apache.solr.common.cloud.BeforeReconnect;
-import org.apache.solr.common.cloud.ClusterState;
-import org.apache.solr.common.cloud.ClusterStateUtil;
-import org.apache.solr.common.cloud.DefaultConnectionStrategy;
-import org.apache.solr.common.cloud.DefaultZkACLProvider;
-import org.apache.solr.common.cloud.DefaultZkCredentialsProvider;
-import org.apache.solr.common.cloud.DocCollection;
-import org.apache.solr.common.cloud.OnReconnect;
-import org.apache.solr.common.cloud.Replica;
-import org.apache.solr.common.cloud.Replica.Type;
-import org.apache.solr.common.cloud.Slice;
-import org.apache.solr.common.cloud.SolrZkClient;
-import org.apache.solr.common.cloud.ZkACLProvider;
-import org.apache.solr.common.cloud.ZkCmdExecutor;
-import org.apache.solr.common.cloud.ZkConfigManager;
-import org.apache.solr.common.cloud.ZkCoreNodeProps;
-import org.apache.solr.common.cloud.ZkCredentialsProvider;
-import org.apache.solr.common.cloud.ZkNodeProps;
-import org.apache.solr.common.cloud.ZkStateReader;
-import org.apache.solr.common.cloud.ZooKeeperException;
-=======
 import org.apache.solr.common.cloud.*;
->>>>>>> 8bc7c471
 import org.apache.solr.common.params.CollectionParams;
 import org.apache.solr.common.params.CommonParams;
 import org.apache.solr.common.params.SolrParams;
@@ -995,7 +972,7 @@
       boolean isLeader = leaderUrl.equals(ourUrl);
       Replica.Type replicaType =  zkStateReader.getClusterState().getCollection(collection).getReplica(coreZkNodeName).getType();
       assert !(isLeader && replicaType == Type.PULL): "Pull replica became leader!";
-      
+
       try (SolrCore core = cc.getCore(desc.getName())) {
         
         // recover from local transaction log and wait for it to complete before
@@ -1038,7 +1015,7 @@
           publish(desc, Replica.State.ACTIVE);
         }
         
-        
+
         core.getCoreDescriptor().getCloudDescriptor().setHasRegistered(true);
       }
       
@@ -1373,7 +1350,7 @@
       return;
     }
     Replica replica = zkStateReader.getClusterState().getReplica(collection, coreNodeName);
-    
+
     if (replica == null || replica.getType() != Type.PULL) {
       ElectionContext context = electionContexts.remove(new ContextKey(collection, coreNodeName));
 
