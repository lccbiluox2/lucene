--- conflicted
+++ resolved
@@ -48,13 +48,8 @@
 // (it writes a minor version, etc).
 public class Lucene42Codec extends Codec {
   private final StoredFieldsFormat fieldsFormat = new Lucene41StoredFieldsFormat();
-<<<<<<< HEAD
-  private final TermVectorsFormat vectorsFormat = new Lucene40TermVectorsFormat();
+  private final TermVectorsFormat vectorsFormat = new Lucene42TermVectorsFormat();
   private final FieldInfosFormat fieldInfosFormat = new Lucene42FieldInfosFormat();
-=======
-  private final TermVectorsFormat vectorsFormat = new Lucene42TermVectorsFormat();
-  private final FieldInfosFormat fieldInfosFormat = new Lucene40FieldInfosFormat();
->>>>>>> 58f2f882
   private final SegmentInfoFormat infosFormat = new Lucene40SegmentInfoFormat();
   private final LiveDocsFormat liveDocsFormat = new Lucene40LiveDocsFormat();
   
