--- conflicted
+++ resolved
@@ -536,16 +536,11 @@
             fail(testName + " hit IOException after disk space was freed up");
           }
         }
-<<<<<<< HEAD
+        // prevent throwing a random exception here!!
         final double randomIOExceptionRate = dir.getRandomIOExceptionRate();
         final long maxSizeInBytes = dir.getMaxSizeInBytes();
         dir.setRandomIOExceptionRate(0.0);
         dir.setMaxSizeInBytes(0);
-=======
-        // prevent throwing a random exception here!!
-        final double randomIOExceptionRate = dir.getRandomIOExceptionRate();
-        dir.setRandomIOExceptionRate(0.0);
->>>>>>> 3db2d87b
         if (!success) {
           // Must force the close else the writer can have
           // open files which cause exc in MockRAMDir.close
@@ -560,10 +555,7 @@
           TestIndexWriter.assertNoUnreferencedFiles(dir, "after writer.close");
         }
         dir.setRandomIOExceptionRate(randomIOExceptionRate);
-<<<<<<< HEAD
         dir.setMaxSizeInBytes(maxSizeInBytes);
-=======
->>>>>>> 3db2d87b
 
         // Finally, verify index is not corrupt, and, if
         // we succeeded, we see all docs changed, and if
