--- conflicted
+++ resolved
@@ -78,14 +78,10 @@
 
   /** Extension of separate norms */
   public static final String SEPARATE_NORMS_EXTENSION = "s";
-  
-<<<<<<< HEAD
-=======
+
   /** Extension of global field numbers */
   public static final String GLOBAL_FIELD_NUM_MAP_EXTENSION = "fnx";
-  
-
->>>>>>> da659773
+
   /**
    * This array contains all filename extensions used by
    * Lucene's index files, with one exception, namely the
